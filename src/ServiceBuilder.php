<?php
/**
 * Copyright 2015 Google Inc. All Rights Reserved.
 *
 * Licensed under the Apache License, Version 2.0 (the "License");
 * you may not use this file except in compliance with the License.
 * You may obtain a copy of the License at
 *
 *      http://www.apache.org/licenses/LICENSE-2.0
 *
 * Unless required by applicable law or agreed to in writing, software
 * distributed under the License is distributed on an "AS IS" BASIS,
 * WITHOUT WARRANTIES OR CONDITIONS OF ANY KIND, either express or implied.
 * See the License for the specific language governing permissions and
 * limitations under the License.
 */

namespace Google\Cloud;

use Google\Auth\HttpHandler\HttpHandlerFactory;
use Google\Cloud\BigQuery\BigQueryClient;
use Google\Cloud\Datastore\DatastoreClient;
use Google\Cloud\Logging\LoggingClient;
use Google\Cloud\NaturalLanguage\NaturalLanguageClient;
use Google\Cloud\PubSub\PubSubClient;
use Google\Cloud\Spanner\SpannerClient;
use Google\Cloud\Speech\SpeechClient;
use Google\Cloud\Storage\StorageClient;
use Google\Cloud\Translate\TranslateClient;
use Google\Cloud\Vision\VisionClient;
use Psr\Cache\CacheItemPoolInterface;

/**
 * Google Cloud Platform is a set of modular cloud-based services that allow you
 * to create anything from simple websites to complex applications.
 *
 * This API aims to expose access to these services in a way that is intuitive
 * and easy to use for PHP enthusiasts. The ServiceBuilder instance exposes
 * factory methods which grant access to the various services contained within
 * the API.
 *
 * Configuration is simple. Pass in an array of configuration options to the
 * constructor up front which can be shared between clients or specify the
 * options for the specific services you wish to access, e.g. Datastore, or
 * Storage.
 *
 * Please note that unless otherwise noted the examples below take advantage of
 * [Application Default Credentials](https://developers.google.com/identity/protocols/application-default-credentials).
 */
class ServiceBuilder
{
    const VERSION = '0.24.0';

    /**
     * @var array Configuration options to be used between clients.
     */
    private $config;

    /**
     * Pass in an array of configuration options which will be shared between
     * clients.
     *
     * Example:
     * ```
     * use Google\Cloud\ServiceBuilder;
     *
     * $cloud = new ServiceBuilder([
     *     'projectId' => 'myAwesomeProject'
     * ]);
     * ```
     *
     * @param array $config [optional] {
     *     Configuration options.
     *
     *     @type string $projectId The project ID from the Google Developer's
     *           Console.
     *     @type CacheItemPoolInterface $authCache A cache for storing access
     *           tokens. **Defaults to** a simple in memory implementation.
     *     @type array $authCacheOptions Cache configuration options.
     *     @type callable $authHttpHandler A handler used to deliver Psr7
     *           requests specifically for authentication.
     *     @type callable $httpHandler A handler used to deliver Psr7 requests.
     *           Only valid for requests sent over REST.
     *     @type array $keyFile The contents of the service account credentials
     *           .json file retrieved from the Google Developer's Console.
     *           Ex: `json_decode(file_get_contents($path), true)`.
     *     @type string $keyFilePath The full path to your service account
     *           credentials .json file retrieved from the Google Developers
     *           Console.
     *     @type int $retries Number of retries for a failed request.
     *           **Defaults to** `3`.
     *     @type array $scopes Scopes to be used for the request.
     * }
     */
    public function __construct(array $config = [])
    {
        $this->config = $this->resolveConfig($config);
    }

    /**
     * Google Cloud BigQuery allows you to create, manage, share and query
     * data. Find more information at the
     * [Google Cloud BigQuery Docs](https://cloud.google.com/bigquery/what-is-bigquery).
     *
     * Example:
     * ```
     * $bigQuery = $cloud->bigQuery();
     * ```
     *
     * @param array $config [optional] {
     *     Configuration options. See
     *     {@see Google\Cloud\ServiceBuilder::__construct()} for the other available options.
     *
     *     @type bool $returnInt64AsObject If true, 64 bit integers will be
     *           returned as a {@see Google\Cloud\Core\Int64} object for 32 bit
     *           platform compatibility. **Defaults to** false.
     * }
     * @return BigQueryClient
     */
    public function bigQuery(array $config = [])
    {
        return new BigQueryClient($config ? $this->resolveConfig($config) : $this->config);
    }

    /**
     * Google Cloud Datastore is a highly-scalable NoSQL database for your
     * applications. Find more information at the
     * Google Cloud Datastore docs](https://cloud.google.com/datastore/docs/).
     *
     * Example:
     * ```
     * $datastore = $cloud->datastore();
     * ```
     *
     * @param array $config [optional] {
     *     Configuration options. See
     *     {@see Google\Cloud\ServiceBuilder::__construct()} for the other available options.
     *
     *     @type bool $returnInt64AsObject If true, 64 bit integers will be
     *           returned as a {@see Google\Cloud\Core\Int64} object for 32 bit
     *           platform compatibility. **Defaults to** false.
     * @return DatastoreClient
     */
    public function datastore(array $config = [])
    {
        return new DatastoreClient($config ? $this->resolveConfig($config) : $this->config);
    }

    /**
     * Google Stackdriver Logging allows you to store, search, analyze, monitor,
     * and alert on log data and events from Google Cloud Platform and Amazon
     * Web Services. Find more information at the
     * [Google Stackdriver Logging docs](https://cloud.google.com/logging/docs/).
     *
     * Example:
     * ```
     * $logging = $cloud->logging();
     * ```
     *
     * @param array $config [optional] Configuration options. See
     *        {@see Google\Cloud\ServiceBuilder::__construct()} for the available options.
     * @return LoggingClient
     */
    public function logging(array $config = [])
    {
        return new LoggingClient($config ? $this->resolveConfig($config) : $this->config);
    }

    /**
     * Google Cloud Natural Language provides natural language understanding
     * technologies to developers, including sentiment analysis, entity
     * recognition, and syntax analysis. Currently only English, Spanish,
     * and Japanese textual context are supported. Find more information at the
     * [Google Cloud Natural Language docs](https://cloud.google.com/natural-language/docs/).
     *
     * Example:
     * ```
     * $language = $cloud->naturalLanguage();
     * ```
     *
     * @param array $config [optional] Configuration options. See
     *        {@see Google\Cloud\ServiceBuilder::__construct()} for the available options.
     * @return NaturalLanguageClient
     */
    public function naturalLanguage(array $config = [])
    {
        return new NaturalLanguageClient($config ? $this->resolveConfig($config) : $this->config);
    }

    /**
     * Google Cloud Pub/Sub allows you to send and receive messages between
     * independent applications. Find more information at the
     * [Google Cloud Pub/Sub docs](https://cloud.google.com/pubsub/docs/).
     *
     * Example:
     * ```
     * $pubsub = $cloud->pubsub();
     * ```
     *
     * @param array $config [optional] {
     *     Configuration options. See
     *     {@see Google\Cloud\ServiceBuilder::__construct()} for the other available options.
     *
     *     @type string $transport The transport type used for requests. May be
     *           either `grpc` or `rest`. **Defaults to** `grpc` if gRPC support
     *           is detected on the system.
     * @return PubSubClient
     */
    public function pubsub(array $config = [])
    {
        return new PubSubClient($config ? $this->resolveConfig($config) : $this->config);
    }

    /**
<<<<<<< HEAD
     * Google Cloud Spanner client. Google Cloud Spanner is a highly scalable,
     * transactional, managed, NewSQL database service. Find more information
     * at [Google Cloud Spanner API docs](https://cloud.google.com/spanner/).
     *
     * Example:
     * ```
     * $spanner = $cloud->spanner();
     * ```
     *
     * @param array $config [optional] {
     *     Configuration options. See
     *     {@see Google\Cloud\ServiceBuilder::__construct()} for the other available options.
     *
     *     @type bool $returnInt64AsObject If true, 64 bit integers will be
     *           returned as a {@see Google\Cloud\Int64} object for 32 bit
     *           platform compatibility. **Defaults to** false.
     * }
     * @return SpannerClient
     */
    public function spanner(array $config = [])
    {
        return new SpannerClient($config ? $this->resolveConfig($config) : $this->config);
    }

    /**
     * Google Cloud Speech client. Enables easy integration of Google speech
     * recognition technologies into developer applications. Send audio and
     * receive a text transcription from the Cloud Speech API service. Find more
     * information at
     * [Google Cloud Speech API docs](https://developers.google.com/speech).
=======
     * Google Cloud Speech enables easy integration of Google speech recognition
     * technologies into developer applications. Send audio and receive a text
     * transcription from the Cloud Speech API service. Find more information at
     * the [Google Cloud Speech API docs](https://cloud.google.com/speech/docs/).
>>>>>>> c0a7ab7b
     *
     * Example:
     * ```
     * $speech = $cloud->speech();
     * ```
     *
     * @param array $config [optional] Configuration options. See
     *        {@see Google\Cloud\ServiceBuilder::__construct()} for the available options.
     * @return SpeechClient
     */
    public function speech(array $config = [])
    {
        return new SpeechClient($config ? $this->resolveConfig($config) : $this->config);
    }

    /**
     * Google Cloud Storage allows you to store and retrieve data on Google's
     * infrastructure. Find more information at the
     * [Google Cloud Storage API docs](https://developers.google.com/storage).
     *
     * Example:
     * ```
     * $storage = $cloud->storage();
     * ```
     *
     * @param array $config [optional] Configuration options. See
     *        {@see Google\Cloud\ServiceBuilder::__construct()} for the available options.
     * @return StorageClient
     */
    public function storage(array $config = [])
    {
        return new StorageClient($config ? $this->resolveConfig($config) : $this->config);
    }

    /**
     * Google Cloud Vision allows you to understand the content of an image,
     * classify images into categories, detect text, objects, faces and more.
     * Find more information at the
     * [Google Cloud Vision docs](https://cloud.google.com/vision/docs/).
     *
     * Example:
     * ```
     * $vision = $cloud->vision();
     * ```
     *
     * @param array $config [optional] Configuration options. See
     *        {@see Google\Cloud\ServiceBuilder::__construct()} for the available options.
     * @return VisionClient
     */
    public function vision(array $config = [])
    {
        return new VisionClient($config ? $this->resolveConfig($config) : $this->config);
    }

    /**
     * Google Cloud Translation provides the ability to dynamically translate
     * text between thousands of language pairs and lets websites and programs
     * integrate with translation service programmatically.
     *
     * The Google Cloud Translation API is available as a paid
     * service. See the [Pricing](https://cloud.google.com/translation/v2/pricing)
     * and [FAQ](https://cloud.google.com/translation/v2/faq) pages for details.
     * Find more information at the the
     * [Google Cloud Translation docs](https://cloud.google.com/translation/docs/).
     *
     * Please note that while the Google Cloud Translation API supports
     * authentication via service account and application default credentials
     * like other Cloud Platform APIs, it also supports authentication via a
     * public API access key. If you wish to authenticate using an API key,
     * follow the
     * [before you begin](https://cloud.google.com/translation/v2/translating-text-with-rest#before-you-begin)
     * instructions to learn how to generate a key.
     *
     * Example:
     * ```
     * use Google\Cloud\ServiceBuilder;
     *
     * $builder = new ServiceBuilder([
     *     'key' => 'YOUR_KEY'
     * ]);
     *
     * $translate = $builder->translate();
     * ```
     *
     * @param array $config [optional] {
     *     Configuration options.
     *
     *     @type string $key A public API access key.
     *     @type string $target The target language to assign to the client.
     *           Defaults to `en` (English).
     *     @type callable $httpHandler A handler used to deliver Psr7 requests.
     *           Only valid for requests sent over REST.
     *     @type int $retries Number of retries for a failed request.
     *           **Defaults to** `3`.
     * }
     * @return TranslateClient
     */
    public function translate(array $config = [])
    {
        return new TranslateClient($config ? $this->resolveConfig($config) : $this->config);
    }

    /**
     * Resolves configuration options.
     *
     * @param array $config
     * @return array
     */
    private function resolveConfig(array $config)
    {
        if (!isset($config['httpHandler'])) {
            $config['httpHandler'] = HttpHandlerFactory::build();
        }

        return $config;
    }
}<|MERGE_RESOLUTION|>--- conflicted
+++ resolved
@@ -212,10 +212,9 @@
     }
 
     /**
-<<<<<<< HEAD
-     * Google Cloud Spanner client. Google Cloud Spanner is a highly scalable,
-     * transactional, managed, NewSQL database service. Find more information
-     * at [Google Cloud Spanner API docs](https://cloud.google.com/spanner/).
+     * Google Cloud Spanner is a highly scalable, transactional, managed, NewSQL
+     * database service. Find more information at
+     * [Google Cloud Spanner API docs](https://cloud.google.com/spanner/).
      *
      * Example:
      * ```
@@ -238,17 +237,10 @@
     }
 
     /**
-     * Google Cloud Speech client. Enables easy integration of Google speech
-     * recognition technologies into developer applications. Send audio and
-     * receive a text transcription from the Cloud Speech API service. Find more
-     * information at
-     * [Google Cloud Speech API docs](https://developers.google.com/speech).
-=======
      * Google Cloud Speech enables easy integration of Google speech recognition
      * technologies into developer applications. Send audio and receive a text
      * transcription from the Cloud Speech API service. Find more information at
      * the [Google Cloud Speech API docs](https://cloud.google.com/speech/docs/).
->>>>>>> c0a7ab7b
      *
      * Example:
      * ```
