<?php
/**
 * Copyright 2015 Google Inc. All Rights Reserved.
 *
 * Licensed under the Apache License, Version 2.0 (the "License");
 * you may not use this file except in compliance with the License.
 * You may obtain a copy of the License at
 *
 *      http://www.apache.org/licenses/LICENSE-2.0
 *
 * Unless required by applicable law or agreed to in writing, software
 * distributed under the License is distributed on an "AS IS" BASIS,
 * WITHOUT WARRANTIES OR CONDITIONS OF ANY KIND, either express or implied.
 * See the License for the specific language governing permissions and
 * limitations under the License.
 */

namespace Google\Cloud;

use Google\Cloud\Core\ServiceBuilder as CoreServiceBuilder;

/**
 * This class is here to maintain backwards compatibility with previous
 * versions.
 *
 * @deprecated use Google\Cloud\Core\ServiceBuilder instead
 */
class ServiceBuilder extends CoreServiceBuilder
{
    /**
     * @deprecated
     */
<<<<<<< HEAD
    const VERSION = '0.106.1';
=======
    const VERSION = '0.115.0';
>>>>>>> 0b90be08
}<|MERGE_RESOLUTION|>--- conflicted
+++ resolved
@@ -30,9 +30,5 @@
     /**
      * @deprecated
      */
-<<<<<<< HEAD
-    const VERSION = '0.106.1';
-=======
     const VERSION = '0.115.0';
->>>>>>> 0b90be08
 }