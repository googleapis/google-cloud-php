<?php
/**
 * Copyright 2016 Google Inc. All Rights Reserved.
 *
 * Licensed under the Apache License, Version 2.0 (the "License");
 * you may not use this file except in compliance with the License.
 * You may obtain a copy of the License at
 *
 *      http://www.apache.org/licenses/LICENSE-2.0
 *
 * Unless required by applicable law or agreed to in writing, software
 * distributed under the License is distributed on an "AS IS" BASIS,
 * WITHOUT WARRANTIES OR CONDITIONS OF ANY KIND, either express or implied.
 * See the License for the specific language governing permissions and
 * limitations under the License.
 */

namespace Google\Cloud\Speech;

use Google\Cloud\Core\Exception\NotFoundException;
use Google\Cloud\Speech\Connection\ConnectionInterface;

/**
 * Represents a long-running operation that is the result of a network API call.
 *
 * Example:
 * ```
 * use Google\Cloud\Speech\SpeechClient;
 *
<<<<<<< HEAD
 * $speech = new SpeechClient();
=======
 * $cloud = new ServiceBuilder();
 * $speech = $cloud->speech([
 *     'languageCode' => 'en-US'
 * ]);
>>>>>>> 899fc3a1
 *
 * $operation = $speech->beginRecognizeOperation(
 *     fopen(__DIR__  . '/audio.flac', 'r')
 * );
 * ```
 */
class Operation
{
    /**
     * @var ConnectionInterface
     */
    private $connection;

    /**
     * @var string
     */
    private $name;

    /**
     * @var array
     */
    private $info;

    /**
     * @param ConnectionInterface $connection Represents a connection to the
     *        Google Cloud Speech API.
     * @param string $name The operation's name.
     * @param array $info [optional] The operation's data.
     */
    public function __construct(ConnectionInterface $connection, $name, array $info = [])
    {
        $this->connection = $connection;
        $this->name = $name;
        $this->info = $info;
    }

    /**
     * Check whether or not the operation is complete. A network request will be
     * triggered if no cached data exists.
     *
     * Example:
     * ```
     * if ($operation->isComplete()) {
     *     echo "The operation is complete!";
     * }
     * ```
     *
     * @param array $options [optional] Configuration Options.
     * @return bool
     */
    public function isComplete(array $options = [])
    {
        $info = $this->info($options);

        return (isset($info['done']) && $info['done']);
    }

    /**
     * Retrieves the results of the operation. A network request will be
     * triggered if no cached data exists.
     *
     * Example:
     * ```
     * if ($operation->isComplete()) {
     *     $results = $operation->results();
     * }
     * ```
     *
     * @codingStandardsIgnoreStart
     * @see https://cloud.google.com/speech/reference/rest/v1/speech/recognize#SpeechRecognitionAlternative SpeechRecognitionAlternative
     * @codingStandardsIgnoreEnd
     *
     * @param array $options [optional] Configuration Options.
     * @return array The transcribed results. Each element of the array contains
     *         a `transcript` key which holds the transcribed text. Optionally
     *         a `confidence` key holding the confidence estimate ranging from
     *         0.0 to 1.0 may be present. `confidence` is typically provided
     *         only for the top hypothesis.
     */
    public function results(array $options = [])
    {
        $info = $this->info($options);

        return isset($info['response']['results'])
            ? $info['response']['results'][0]['alternatives']
            : [];
    }

    /**
     * Check whether or not the operation exists.
     *
     * Example:
     * ```
     * if ($operation->exists()) {
     *     echo "The operation exists.";
     * }
     * ```
     *
     * @param array $options [optional] Configuration Options.
     * @return bool
     */
    public function exists(array $options = [])
    {
        try {
            $this->info($options);
        } catch (NotFoundException $ex) {
            return false;
        }

        return true;
    }

    /**
     * Retrieves the operation's details. If no data is cached a network request
     * will be made to retrieve it.
     *
     * Example:
     * ```
     * $info = $operation->info();
     * print_r($info['response']);
     * ```
     *
     * @codingStandardsIgnoreStart
     * @see https://cloud.google.com/speech/reference/rest/v1/operations/get Operations get API documentation.
     * @see https://cloud.google.com/speech/reference/rest/v1/operations#Operation Operation resource documentation.
     * @codingStandardsIgnoreEnd
     *
     * @param array $options [optional] Configuration Options.
     * @return array
     */
    public function info(array $options = [])
    {
        if (!$this->info) {
            $this->reload($options);
        }

        return $this->info;
    }

    /**
     * Triggers a network request to reload the operation's details.
     *
     * Example:
     * ```
     * $operation->reload();
     * $info = $operation->info();
     * print_r($info['response']);
     * ```
     *
     * @codingStandardsIgnoreStart
     * @see https://cloud.google.com/speech/reference/rest/v1/operations/get Operations get API documentation.
     * @see https://cloud.google.com/speech/reference/rest/v1/operations#Operation Operation resource documentation.
     * @codingStandardsIgnoreEnd
     *
     * @param array $options [optional] Configuration Options.
     * @return array
     */
    public function reload(array $options = [])
    {
        return $this->info = $this->connection->getOperation($options + [
            'name' => $this->name
        ]);
    }

    /**
     * Returns the operation's name.
     *
     * Example:
     * ```
     * echo $operation->name();
     * ```
     *
     * @return string
     */
    public function name()
    {
        return $this->name;
    }
}<|MERGE_RESOLUTION|>--- conflicted
+++ resolved
@@ -27,14 +27,9 @@
  * ```
  * use Google\Cloud\Speech\SpeechClient;
  *
-<<<<<<< HEAD
- * $speech = new SpeechClient();
-=======
- * $cloud = new ServiceBuilder();
- * $speech = $cloud->speech([
+ * $speech = new SpeechClient([
  *     'languageCode' => 'en-US'
  * ]);
->>>>>>> 899fc3a1
  *
  * $operation = $speech->beginRecognizeOperation(
  *     fopen(__DIR__  . '/audio.flac', 'r')
