<?php
/**
 * Copyright 2016 Google Inc. All Rights Reserved.
 *
 * Licensed under the Apache License, Version 2.0 (the "License");
 * you may not use this file except in compliance with the License.
 * You may obtain a copy of the License at
 *
 *      http://www.apache.org/licenses/LICENSE-2.0
 *
 * Unless required by applicable law or agreed to in writing, software
 * distributed under the License is distributed on an "AS IS" BASIS,
 * WITHOUT WARRANTIES OR CONDITIONS OF ANY KIND, either express or implied.
 * See the License for the specific language governing permissions and
 * limitations under the License.
 */

namespace Google\Cloud\Speech\Connection;

use Google\Cloud\Core\RequestBuilder;
use Google\Cloud\Core\RequestWrapper;
use Google\Cloud\Core\RestTrait;
use Google\Cloud\Core\UriTrait;
use Google\Cloud\Speech\SpeechClient;

/**
 * Implementation of the
 * [Google Cloud Speech JSON API](https://cloud.google.com/speech/reference/rest/).
 */
class Rest implements ConnectionInterface
{
    use RestTrait;
    use UriTrait;

    const BASE_URI = 'https://speech.googleapis.com/';

    /**
     * @param array $config
     */
    public function __construct(array $config = [])
    {
        $config += [
<<<<<<< HEAD
            'serviceDefinitionPath' => __DIR__ . '/ServiceDefinition/speech-v1beta1.json',
            'componentVersion' => SpeechClient::VERSION
=======
            'serviceDefinitionPath' => __DIR__ . '/ServiceDefinition/speech-v1.json'
>>>>>>> 899fc3a1
        ];

        $this->setRequestWrapper(new RequestWrapper($config));
        $this->setRequestBuilder(new RequestBuilder(
            $config['serviceDefinitionPath'],
            self::BASE_URI
        ));
    }

    /**
     * @param array $args
     * @return array
     */
    public function recognize(array $args = [])
    {
        return $this->send('speech', 'recognize', $args);
    }

    /**
     * @param array $args
     * @return array
     */
    public function longRunningRecognize(array $args = [])
    {
        return $this->send('speech', 'longrunningrecognize', $args);
    }

    /**
     * @param array $args
     * @return array
     */
    public function getOperation(array $args = [])
    {
        return $this->send('operations', 'get', $args);
    }
}<|MERGE_RESOLUTION|>--- conflicted
+++ resolved
@@ -40,12 +40,8 @@
     public function __construct(array $config = [])
     {
         $config += [
-<<<<<<< HEAD
-            'serviceDefinitionPath' => __DIR__ . '/ServiceDefinition/speech-v1beta1.json',
+            'serviceDefinitionPath' => __DIR__ . '/ServiceDefinition/speech-v1.json',
             'componentVersion' => SpeechClient::VERSION
-=======
-            'serviceDefinitionPath' => __DIR__ . '/ServiceDefinition/speech-v1.json'
->>>>>>> 899fc3a1
         ];
 
         $this->setRequestWrapper(new RequestWrapper($config));
