<?php
/**
 * Copyright 2015 Google Inc. All Rights Reserved.
 *
 * Licensed under the Apache License, Version 2.0 (the "License");
 * you may not use this file except in compliance with the License.
 * You may obtain a copy of the License at
 *
 *      http://www.apache.org/licenses/LICENSE-2.0
 *
 * Unless required by applicable law or agreed to in writing, software
 * distributed under the License is distributed on an "AS IS" BASIS,
 * WITHOUT WARRANTIES OR CONDITIONS OF ANY KIND, either express or implied.
 * See the License for the specific language governing permissions and
 * limitations under the License.
 */

namespace Google\Cloud\Storage;

use Google\Cloud\Core\ArrayTrait;
use Google\Cloud\Core\Exception\NotFoundException;
use Google\Cloud\Core\Exception\ServiceException;
use Google\Cloud\Core\Iam\Iam;
use Google\Cloud\Core\Upload\ResumableUploader;
use Google\Cloud\Core\Upload\StreamableUploader;
use Google\Cloud\Storage\Connection\ConnectionInterface;
use Google\Cloud\Storage\Connection\IamBucket;
use GuzzleHttp\Psr7;
use Psr\Http\Message\StreamInterface;

/**
 * Buckets are the basic containers that hold your data. Everything that you
 * store in Google Cloud Storage must be contained in a bucket.
 *
 * Example:
 * ```
 * use Google\Cloud\Storage\StorageClient;
 *
 * $storage = new StorageClient();
 *
 * $bucket = $storage->bucket('my-bucket');
 * ```
 */
class Bucket
{
    use ArrayTrait;
    use EncryptionTrait;

    /**
     * @var Acl ACL for the bucket.
     */
    private $acl;

    /**
     * @var ConnectionInterface Represents a connection to Cloud Storage.
     */
    private $connection;

    /**
     * @var Acl Default ACL for objects created within the bucket.
     */
    private $defaultAcl;

    /**
     * @var array The bucket's identity.
     */
    private $identity;

    /**
     * @var array|null The bucket's metadata.
     */
    private $info;

    /**
     * @var Iam
     */
    private $iam;

    /**
     * @param ConnectionInterface $connection Represents a connection to Cloud
     *        Storage.
     * @param string $name The bucket's name.
     * @param array $info [optional] The bucket's metadata.
     */
    public function __construct(ConnectionInterface $connection, $name, array $info = null)
    {
        $this->connection = $connection;
        $this->identity = ['bucket' => $name];
        $this->info = $info;
        $this->acl = new Acl($this->connection, 'bucketAccessControls', $this->identity);
        $this->defaultAcl = new Acl($this->connection, 'defaultObjectAccessControls', $this->identity);
    }

    /**
     * Configure ACL for this bucket.
     *
     * Example:
     * ```
     * $acl = $bucket->acl();
     * ```
     *
     * @see https://cloud.google.com/storage/docs/access-control More about Access Control Lists
     *
     * @return Acl An ACL instance configured to handle the bucket's access
     *         control policies.
     */
    public function acl()
    {
        return $this->acl;
    }

    /**
     * Configure default object ACL for this bucket.
     *
     * Example:
     * ```
     * $acl = $bucket->defaultAcl();
     * ```
     *
     * @see https://cloud.google.com/storage/docs/access-control More about Access Control Lists
     * @return Acl An ACL instance configured to handle the bucket's default
     *         object access control policies.
     */
    public function defaultAcl()
    {
        return $this->defaultAcl;
    }

    /**
     * Check whether or not the bucket exists.
     *
     * Example:
     * ```
     * if ($bucket->exists()) {
     *     echo 'Bucket exists!';
     * }
     * ```
     *
     * @return bool
     */
    public function exists()
    {
        try {
            $this->connection->getBucket($this->identity + ['fields' => 'name']);
        } catch (NotFoundException $ex) {
            return false;
        }

        return true;
    }

    /**
     * Upload your data in a simple fashion. Uploads will default to being
     * resumable if the file size is greater than 5mb.
     *
     * Example:
     * ```
     * $object = $bucket->upload(
     *     fopen(__DIR__ . '/image.jpg', 'r')
     * );
     * ```
     *
     * ```
     * // Upload an object in a resumable fashion while setting a new name for
     * // the object and including the content language.
     * $options = [
     *     'resumable' => true,
     *     'name' => '/images/new-name.jpg',
     *     'metadata' => [
     *         'contentLanguage' => 'en'
     *     ]
     * ];
     *
     * $object = $bucket->upload(
     *     fopen(__DIR__ . '/image.jpg', 'r'),
     *     $options
     * );
     * ```
     *
     * ```
     * // Upload an object with a customer-supplied encryption key.
     * $key = base64_encode(openssl_random_pseudo_bytes(32)); // Make sure to remember your key.
     *
     * $object = $bucket->upload(
     *     fopen(__DIR__ . '/image.jpg', 'r'),
     *     ['encryptionKey' => $key]
     * );
     * ```
     *
     * @see https://cloud.google.com/storage/docs/json_api/v1/how-tos/upload#resumable Learn more about resumable
     * uploads.
     * @see https://cloud.google.com/storage/docs/json_api/v1/objects/insert Objects insert API documentation.
     * @see https://cloud.google.com/storage/docs/encryption#customer-supplied Customer-supplied encryption keys.
     *
     * @param string|resource|StreamInterface|null $data The data to be uploaded.
     * @param array $options [optional] {
     *     Configuration options.
     *
     *     @type string $name The name of the destination. Required when data is
     *           of type string or null.
     *     @type bool $resumable Indicates whether or not the upload will be
     *           performed in a resumable fashion.
     *     @type bool $validate Indicates whether or not validation will be
     *           applied using md5 hashing functionality. If true and the
     *           calculated hash does not match that of the upstream server the
     *           upload will be rejected.
     *     @type int $chunkSize If provided the upload will be done in chunks.
     *           The size must be in multiples of 262144 bytes. With chunking
     *           you have increased reliability at the risk of higher overhead.
     *           It is recommended to not use chunking.
     *     @type string $predefinedAcl Predefined ACL to apply to the object.
     *           Acceptable values include, `"authenticatedRead"`,
     *           `"bucketOwnerFullControl"`, `"bucketOwnerRead"`, `"private"`,
     *           `"projectPrivate"`, and `"publicRead"`.
     *     @type array $metadata The available options for metadata are outlined
     *           at the [JSON API docs](https://cloud.google.com/storage/docs/json_api/v1/objects/insert#request-body).
     *     @type string $encryptionKey A base64 encoded AES-256 customer-supplied
     *           encryption key.
     *     @type string $encryptionKeySHA256 Base64 encoded SHA256 hash of the
     *           customer-supplied encryption key. This value will be calculated
     *           from the `encryptionKey` on your behalf if not provided, but
     *           for best performance it is recommended to pass in a cached
     *           version of the already calculated SHA.
     * }
     * @return StorageObject
     * @throws \InvalidArgumentException
     */
    public function upload($data, array $options = [])
    {
        if ($this->isObjectNameRequired($data) && !isset($options['name'])) {
            throw new \InvalidArgumentException('A name is required when data is of type string or null.');
        }

        $encryptionKey = isset($options['encryptionKey']) ? $options['encryptionKey'] : null;
        $encryptionKeySHA256 = isset($options['encryptionKeySHA256']) ? $options['encryptionKeySHA256'] : null;

        $response = $this->connection->insertObject(
            $this->formatEncryptionHeaders($options) + [
                'bucket' => $this->identity['bucket'],
                'data' => $data
            ]
        )->upload();

        return new StorageObject(
            $this->connection,
            $response['name'],
            $this->identity['bucket'],
            $response['generation'],
            $response,
            $encryptionKey,
            $encryptionKeySHA256
        );
    }

    /**
     * Get a resumable uploader which can provide greater control over the
     * upload process. This is recommended when dealing with large files where
     * reliability is key.
     *
     * Example:
     * ```
     * $uploader = $bucket->getResumableUploader(
     *     fopen(__DIR__ . '/image.jpg', 'r')
     * );
     *
     * try {
     *     $object = $uploader->upload();
     * } catch (GoogleException $ex) {
     *     $resumeUri = $uploader->getResumeUri();
     *     $object = $uploader->resume($resumeUri);
     * }
     * ```
     *
     * @see https://cloud.google.com/storage/docs/json_api/v1/how-tos/upload#resumable Learn more about resumable
     * uploads.
     * @see https://cloud.google.com/storage/docs/json_api/v1/objects/insert Objects insert API documentation.
     *
     * @param string|resource|StreamInterface|null $data The data to be uploaded.
     * @param array $options [optional] {
     *     Configuration options.
     *
     *     @type string $name The name of the destination. Required when data is
     *           of type string or null.
     *     @type bool $validate Indicates whether or not validation will be
     *           applied using md5 hashing functionality. If true and the
     *           calculated hash does not match that of the upstream server the
     *           upload will be rejected.
     *     @type string $predefinedAcl Predefined ACL to apply to the object.
     *           Acceptable values include `"authenticatedRead`",
     *           `"bucketOwnerFullControl`", `"bucketOwnerRead`", `"private`",
     *           `"projectPrivate`", and `"publicRead"`.
     *     @type array $metadata The available options for metadata are outlined
     *           at the [JSON API docs](https://cloud.google.com/storage/docs/json_api/v1/objects/insert#request-body).
     *     @type string $encryptionKey A base64 encoded AES-256 customer-supplied
     *           encryption key.
     *     @type string $encryptionKeySHA256 Base64 encoded SHA256 hash of the
     *           customer-supplied encryption key. This value will be calculated
     *           from the `encryptionKey` on your behalf if not provided, but
     *           for best performance it is recommended to pass in a cached
     *           version of the already calculated SHA.
     * }
     * @return ResumableUploader
     * @throws \InvalidArgumentException
     */
    public function getResumableUploader($data, array $options = [])
    {
        if ($this->isObjectNameRequired($data) && !isset($options['name'])) {
            throw new \InvalidArgumentException('A name is required when data is of type string or null.');
        }

        return $this->connection->insertObject(
            $this->formatEncryptionHeaders($options) + [
                'bucket' => $this->identity['bucket'],
                'data' => $data,
                'resumable' => true
            ]
        );
    }

    /**
     * Get a streamable uploader which can provide greater control over the
     * upload process. This is useful for generating large files and uploading
     * the contents in chunks.
     *
     * Example:
     * ```
     * $uploader = $bucket->getStreamableUploader(
     *     'initial contents',
     *     ['name' => 'data.txt']
     * );
     *
     * // finish uploading the item
     * $uploader->upload();
     * ```
     *
     * @see https://cloud.google.com/storage/docs/json_api/v1/how-tos/upload#resumable Learn more about resumable
     * uploads.
     * @see https://cloud.google.com/storage/docs/json_api/v1/objects/insert Objects insert API documentation.
     *
     * @param string|resource|StreamInterface $data The data to be uploaded.
     * @param array $options [optional] {
     *     Configuration options.
     *
     *     @type string $name The name of the destination. Required when data is
     *           of type string or null.
     *     @type bool $validate Indicates whether or not validation will be
     *           applied using md5 hashing functionality. If true and the
     *           calculated hash does not match that of the upstream server the
     *           upload will be rejected.
     *     @type int $chunkSize If provided the upload will be done in chunks.
     *           The size must be in multiples of 262144 bytes. With chunking
     *           you have increased reliability at the risk of higher overhead.
     *           It is recommended to not use chunking.
     *     @type string $predefinedAcl Predefined ACL to apply to the object.
     *           Acceptable values include, `"authenticatedRead"`,
     *           `"bucketOwnerFullControl"`, `"bucketOwnerRead"`, `"private"`,
     *           `"projectPrivate"`, and `"publicRead"`.
     *     @type array $metadata The available options for metadata are outlined
     *           at the [JSON API docs](https://cloud.google.com/storage/docs/json_api/v1/objects/insert#request-body).
     *     @type string $encryptionKey A base64 encoded AES-256 customer-supplied
     *           encryption key.
     *     @type string $encryptionKeySHA256 Base64 encoded SHA256 hash of the
     *           customer-supplied encryption key. This value will be calculated
     *           from the `encryptionKey` on your behalf if not provided, but
     *           for best performance it is recommended to pass in a cached
     *           version of the already calculated SHA.
     * }
     * @return StreamableUploader
     * @throws \InvalidArgumentException
     */
    public function getStreamableUploader($data, array $options = [])
    {
        if ($this->isObjectNameRequired($data) && !isset($options['name'])) {
            throw new \InvalidArgumentException('A name is required when data is of type string or null.');
        }

        return $this->connection->insertObject(
            $this->formatEncryptionHeaders($options) + [
                'bucket' => $this->identity['bucket'],
                'data' => $data,
                'streamable' => true,
                'validate' => false
            ]
        );
    }

    /**
     * Lazily instantiates an object. There are no network requests made at this
     * point. To see the operations that can be performed on an object please
     * see {@see Google\Cloud\Storage\StorageObject}.
     *
     * Example:
     * ```
     * $object = $bucket->object('file.txt');
     * ```
     *
     * @param string $name The name of the object to request.
     * @param array $options [optional] {
     *     Configuration options.
     *
     *     @type string $generation Request a specific revision of the object.
     *     @type string $encryptionKey A base64 encoded AES-256 customer-supplied
     *           encryption key. It will be neccesary to provide this when a key
     *           was used during the object's creation.
     *     @type string $encryptionKeySHA256 Base64 encoded SHA256 hash of the
     *           customer-supplied encryption key. This value will be calculated
     *           from the `encryptionKey` on your behalf if not provided, but
     *           for best performance it is recommended to pass in a cached
     *           version of the already calculated SHA.
     * }
     * @return StorageObject
     */
    public function object($name, array $options = [])
    {
        $generation = isset($options['generation']) ? $options['generation'] : null;
        $encryptionKey = isset($options['encryptionKey']) ? $options['encryptionKey'] : null;
        $encryptionKeySHA256 = isset($options['encryptionKeySHA256']) ? $options['encryptionKeySHA256'] : null;

        return new StorageObject(
            $this->connection,
            $name,
            $this->identity['bucket'],
            $generation,
            null,
            $encryptionKey,
            $encryptionKeySHA256
        );
    }

    /**
     * Fetches all objects in the bucket.
     *
     * Example:
     * ```
     * // Get all objects beginning with the prefix 'photo'
     * $objects = $bucket->objects([
     *     'prefix' => 'photo',
     *     'fields' => 'items/name,nextPageToken'
     * ]);
     *
     * foreach ($objects as $object) {
     *     echo $object->name() . PHP_EOL;
     * }
     * ```
     *
     * @see https://cloud.google.com/storage/docs/json_api/v1/objects/list Objects list API documentation.
     *
     * @param array $options [optional] {
     *     Configuration options.
     *
     *     @type string $delimiter Returns results in a directory-like mode.
     *           Results will contain only objects whose names, aside from the
     *           prefix, do not contain delimiter. Objects whose names, aside
     *           from the prefix, contain delimiter will have their name,
     *           truncated after the delimiter, returned in prefixes. Duplicate
     *           prefixes are omitted.
     *     @type int $maxResults Maximum number of results to return per
     *           request. **Defaults to** `1000`.
     *     @type int $resultLimit Limit the number of results returned in total.
     *           **Defaults to** `0` (return all results).
     *     @type string $pageToken A previously-returned page token used to
     *           resume the loading of results from a specific point.
     *     @type string $prefix Filter results with this prefix.
     *     @type string $projection Determines which properties to return. May
     *           be either `"full"` or `"noAcl"`.
     *     @type bool $versions If true, lists all versions of an object as
     *           distinct results. **Defaults to** `false`.
     *     @type string $fields Selector which will cause the response to only
     *           return the specified fields.
     * }
     * @return ObjectIterator<Google\Cloud\Storage\StorageObject>
     */
    public function objects(array $options = [])
    {
        $resultLimit = $this->pluck('resultLimit', $options, false);

        return new ObjectIterator(
            new ObjectPageIterator(
                function (array $object) {
                    return new StorageObject(
                        $this->connection,
                        $object['name'],
                        $this->identity['bucket'],
                        isset($object['generation']) ? $object['generation'] : null,
                        $object
                    );
                },
                [$this->connection, 'listObjects'],
                $options + $this->identity,
                ['resultLimit' => $resultLimit]
            )
        );
    }

    /**
     * Delete the bucket.
     *
     * Example:
     * ```
     * $bucket->delete();
     * ```
     *
     * @see https://cloud.google.com/storage/docs/json_api/v1/buckets/delete Buckets delete API documentation.
     *
     * @param array $options [optional] {
     *     Configuration options.
     *     @type string $ifMetagenerationMatch If set, only deletes the bucket
     *           if its metageneration matches this value.
     *     @type string $ifMetagenerationNotMatch If set, only deletes the
     *           bucket if its metageneration does not match this value.
     * }
     * @return void
     */
    public function delete(array $options = [])
    {
        $this->connection->deleteBucket($options + $this->identity);
    }

    /**
     * Update the bucket. Upon receiving a result the local bucket's data will
     * be updated.
     *
     * Example:
     * ```
     * // Enable logging on an existing bucket.
     * $bucket->update([
     *     'logging' => [
     *         'logBucket' => 'myBucket',
     *         'logObjectPrefix' => 'prefix'
     *     ]
     * ]);
     * ```
     *
     * @see https://cloud.google.com/storage/docs/json_api/v1/buckets/patch Buckets patch API documentation.
     *
     * @param array $options [optional] {
     *     Configuration options.
     *
     *     @type string $ifMetagenerationMatch Makes the return of the bucket
     *           metadata conditional on whether the bucket's current
     *           metageneration matches the given value.
     *     @type string $ifMetagenerationNotMatch Makes the return of the bucket
     *           metadata conditional on whether the bucket's current
     *           metageneration does not match the given value.
     *     @type string $predefinedAcl Predefined ACL to apply to the bucket.
     *           Acceptable values include, `"authenticatedRead"`,
     *           `"bucketOwnerFullControl"`, `"bucketOwnerRead"`, `"private"`,
     *           `"projectPrivate"`, and `"publicRead"`.
     *     @type string $predefinedDefaultObjectAcl Apply a predefined set of
     *           default object access controls to this bucket. Acceptable
     *           values include, `"authenticatedRead"`,
     *           `"bucketOwnerFullControl"`, `"bucketOwnerRead"`, `"private"`,
     *           `"projectPrivate"`, and `"publicRead"`.
     *     @type string $projection Determines which properties to return. May
     *           be either `"full"` or `"noAcl"`.
     *     @type string $fields Selector which will cause the response to only
     *           return the specified fields.
     *     @type array $acl Access controls on the bucket.
     *     @type array $cors The bucket's Cross-Origin Resource Sharing (CORS)
     *           configuration.
     *     @type array $defaultObjectAcl Default access controls to apply to new
     *           objects when no ACL is provided.
     *     @type array $lifecycle The bucket's lifecycle configuration.
     *     @type array $logging The bucket's logging configuration, which
     *           defines the destination bucket and optional name prefix for the
     *           current bucket's logs.
     *     @type string $storageClass The bucket's storage class. This defines
     *           how objects in the bucket are stored and determines the SLA and
     *           the cost of storage. Acceptable values include
     *           `"MULTI_REGIONAL"`, `"REGIONAL"`, `"NEARLINE"`, `"COLDLINE"`,
     *           `"STANDARD"` and `"DURABLE_REDUCED_AVAILABILITY"`.
     *     @type array $versioning The bucket's versioning configuration.
     *     @type array $website The bucket's website configuration.
     * }
     * @return array
     */
    public function update(array $options = [])
    {
        return $this->info = $this->connection->patchBucket($options + $this->identity);
    }

    /**
     * Composes a set of objects into a single object.
     *
     * Please note that all objects to be composed must come from the same
     * bucket.
     *
     * Example:
     * ```
     * $sourceObjects = ['log1.txt', 'log2.txt'];
     * $singleObject = $bucket->compose($sourceObjects, 'combined-logs.txt');
     * ```
     *
     * ```
     * // Use an instance of StorageObject.
     * $sourceObjects = [
     *     $bucket->object('log1.txt'),
     *     $bucket->object('log2.txt')
     * ];
     *
     * $singleObject = $bucket->compose($sourceObjects, 'combined-logs.txt');
     * ```
     *
     * @see https://cloud.google.com/storage/docs/json_api/v1/objects/compose Objects compose API documentation
     *
     * @param string[]|StorageObject[] $sourceObjects The objects to compose.
     * @param string $name The name of the composed object.
     * @param array $options [optional] {
     *     Configuration options.
     *
     *     @type string $predefinedAcl Predefined ACL to apply to the composed
     *           object. Acceptable values include, `"authenticatedRead"`,
     *           `"bucketOwnerFullControl"`, `"bucketOwnerRead"`, `"private"`,
     *           `"projectPrivate"`, and `"publicRead"`.
     *     @type array $metadata Metadata to apply to the composed object. The
     *           available options for metadata are outlined at the
     *           [JSON API docs](https://cloud.google.com/storage/docs/json_api/v1/objects/insert#request-body).
     *     @type string $ifGenerationMatch Makes the operation conditional on whether the object's current generation
     *           matches the given value.
     *     @type string $ifMetagenerationMatch Makes the operation conditional on whether the object's current
     *           metageneration matches the given value.
     * }
     * @return StorageObject
     * @throws \InvalidArgumentException
     */
    public function compose(array $sourceObjects, $name, array $options = [])
    {
        if (count($sourceObjects) < 2) {
            throw new \InvalidArgumentException('Must provide at least two objects to compose.');
        }

        $options += [
            'destinationBucket' => $this->name(),
            'destinationObject' => $name,
            'destinationPredefinedAcl' => isset($options['predefinedAcl']) ? $options['predefinedAcl'] : null,
            'destination' => isset($options['metadata']) ? $options['metadata'] : null,
            'sourceObjects' => array_map(function ($sourceObject) {
                $name = null;
                $generation = null;

                if ($sourceObject instanceof StorageObject) {
                    $name = $sourceObject->name();
                    $generation = isset($sourceObject->identity()['generation'])
                        ? $sourceObject->identity()['generation']
                        : null;
                }

                return array_filter([
                    'name' => $name ?: $sourceObject,
                    'generation' => $generation
                ]);
            }, $sourceObjects)
        ];

        if (!isset($options['destination']['contentType'])) {
            $options['destination']['contentType'] = Psr7\mimetype_from_filename($name);
        }

        if ($options['destination']['contentType'] === null) {
            throw new \InvalidArgumentException('A content type could not be detected and must be provided manually.');
        }

        unset($options['metadata']);
        unset($options['predefinedAcl']);

        $response = $this->connection->composeObject(array_filter($options));

        return new StorageObject(
            $this->connection,
            $response['name'],
            $this->identity['bucket'],
            $response['generation'],
            $response
        );
    }

    /**
     * Retrieves the bucket's details. If no bucket data is cached a network
     * request will be made to retrieve it.
     *
     * Example:
     * ```
     * $info = $bucket->info();
     * echo $info['location'];
     * ```
     *
     * @see https://cloud.google.com/storage/docs/json_api/v1/buckets/get Buckets get API documentation.
     *
     * @param array $options [optional] {
     *     Configuration options.
     *
     *     @type string $ifMetagenerationMatch Makes the return of the bucket
     *           metadata conditional on whether the bucket's current
     *           metageneration matches the given value.
     *     @type string $ifMetagenerationNotMatch Makes the return of the bucket
     *           metadata conditional on whether the bucket's current
     *           metageneration does not match the given value.
     *     @type string $projection Determines which properties to return. May
     *           be either `"full"` or `"noAcl"`.
     * }
     * @return array
     */
    public function info(array $options = [])
    {
        if (!$this->info) {
            $this->reload($options);
        }

        return $this->info;
    }

    /**
     * Triggers a network request to reload the bucket's details.
     *
     * Example:
     * ```
     * $bucket->reload();
     * $info = $bucket->info();
     * echo $info['location'];
     * ```
     *
     * @see https://cloud.google.com/storage/docs/json_api/v1/buckets/get Buckets get API documentation.
     *
     * @param array $options [optional] {
     *     Configuration options.
     *
     *     @type string $ifMetagenerationMatch Makes the return of the bucket
     *           metadata conditional on whether the bucket's current
     *           metageneration matches the given value.
     *     @type string $ifMetagenerationNotMatch Makes the return of the bucket
     *           metadata conditional on whether the bucket's current
     *           metageneration does not match the given value.
     *     @type string $projection Determines which properties to return. May
     *           be either `"full"` or `"noAcl"`.
     * }
     * @return array
     */
    public function reload(array $options = [])
    {
        return $this->info = $this->connection->getBucket($options + $this->identity);
    }

    /**
     * Retrieves the bucket's name.
     *
     * Example:
     * ```
     * echo $bucket->name();
     * ```
     *
     * @return string
     */
    public function name()
    {
        return $this->identity['bucket'];
    }

    /**
     * Returns whether the bucket with the given file prefix is writable.
     * Tries to create a temporary file as a resumable upload which will
     * not be completed (and cleaned up by GCS).
     *
     * @param  string $file [optional] File to try to write.
     * @return bool
     * @throws ServiceException
     */
    public function isWritable($file = null)
    {
        $file = $file ?: '__tempfile';
        $uploader = $this->getResumableUploader(
            Psr7\stream_for(''),
            ['name' => $file]
        );
        try {
            $uploader->getResumeUri();
        } catch (ServiceException $e) {
            // We expect a 403 access denied error if the bucket is not writable
            if ($e->getCode() == 403) {
                return false;
            }
            // If not a 403, re-raise the unexpected error
            throw $e;
        }

        return true;
    }

    /**
<<<<<<< HEAD
     * Manage the IAM policy for the current Bucket.
     *
     * Example:
     * ```
     * $iam = $bucket->iam();
     * ```
     *
     * @codingStandardsIgnoreStart
     * @see https://cloud.google.com/storage/docs/access-control/iam-with-json-and-xml Storage Access Control Documentation
     * @see https://cloud.google.com/storage/docs/json_api/v1/buckets/getIamPolicy Get Bucket IAM Policy
     * @see https://cloud.google.com/storage/docs/json_api/v1/buckets/setIamPolicy Set Bucket IAM Policy
     * @see https://cloud.google.com/storage/docs/json_api/v1/buckets/testIamPermissions Test Bucket Permissions
     * @codingStandardsIgnoreEnd
     *
     * @return Iam
     */
    public function iam()
    {
        if (!$this->iam) {
            $this->iam = new Iam(
                new IamBucket($this->connection),
                $this->identity['bucket'],
                [
                    'parent' => null,
                    'args' => [
                        'bucket' => $this->identity['bucket']
                    ]
                ]
            );
        }

        return $this->iam;
=======
     * Determines if an object name is required.
     *
     * @param mixed $data
     * @return bool
     */
    private function isObjectNameRequired($data)
    {
        if (is_string($data) || is_null($data)) {
            return true;
        }

        return false;
>>>>>>> f39a1ec6
    }
}<|MERGE_RESOLUTION|>--- conflicted
+++ resolved
@@ -786,7 +786,6 @@
     }
 
     /**
-<<<<<<< HEAD
      * Manage the IAM policy for the current Bucket.
      *
      * Example:
@@ -819,7 +818,9 @@
         }
 
         return $this->iam;
-=======
+    }
+
+    /*
      * Determines if an object name is required.
      *
      * @param mixed $data
@@ -832,6 +833,5 @@
         }
 
         return false;
->>>>>>> f39a1ec6
     }
 }