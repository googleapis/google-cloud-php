<?php
/**
 * Copyright 2015 Google Inc. All Rights Reserved.
 *
 * Licensed under the Apache License, Version 2.0 (the "License");
 * you may not use this file except in compliance with the License.
 * You may obtain a copy of the License at
 *
 *      http://www.apache.org/licenses/LICENSE-2.0
 *
 * Unless required by applicable law or agreed to in writing, software
 * distributed under the License is distributed on an "AS IS" BASIS,
 * WITHOUT WARRANTIES OR CONDITIONS OF ANY KIND, either express or implied.
 * See the License for the specific language governing permissions and
 * limitations under the License.
 */

namespace Google\Cloud\Storage;

use Google\Cloud\Core\ArrayTrait;
use Google\Cloud\Core\ClientTrait;
use Google\Cloud\Core\Iterator\ItemIterator;
use Google\Cloud\Core\Iterator\PageIterator;
use Google\Cloud\Storage\Connection\ConnectionInterface;
use Google\Cloud\Storage\Connection\Rest;
use Psr\Cache\CacheItemPoolInterface;

/**
 * Google Cloud Storage allows you to store and retrieve data on Google's
 * infrastructure. Find more information at the
 * [Google Cloud Storage API docs](https://developers.google.com/storage).
 *
 * Sample Code:
 * ```
 * use Google\Cloud\Storage\StorageClient;
 *
 * $storage = new StorageClient();
 * ```
 */
class StorageClient
{
    use ArrayTrait;
    use ClientTrait;

    const VERSION = '1.0.0';

    const FULL_CONTROL_SCOPE = 'https://www.googleapis.com/auth/devstorage.full_control';
    const READ_ONLY_SCOPE = 'https://www.googleapis.com/auth/devstorage.read_only';
    const READ_WRITE_SCOPE = 'https://www.googleapis.com/auth/devstorage.read_write';

    /**
     * @var ConnectionInterface Represents a connection to Storage.
     */
    protected $connection;

    /**
     * Create a Storage client.
     *
     * @param array $config [optional] {
     *     Configuration options.
     *
     *     @type string $projectId The project ID from the Google Developer's
     *           Console.
     *     @type CacheItemPoolInterface $authCache A cache used storing access
     *           tokens. **Defaults to** a simple in memory implementation.
     *     @type array $authCacheOptions Cache configuration options.
     *     @type callable $authHttpHandler A handler used to deliver Psr7
     *           requests specifically for authentication.
     *     @type callable $httpHandler A handler used to deliver Psr7 requests.
     *           Only valid for requests sent over REST.
     *     @type array $keyFile The contents of the service account credentials
     *           .json file retrieved from the Google Developer's Console.
     *           Ex: `json_decode(file_get_contents($path), true)`.
     *     @type string $keyFilePath The full path to your service account
     *           credentials .json file retrieved from the Google Developers
     *           Console.
     *     @type int $retries Number of retries for a failed request.
     *           **Defaults to** `3`.
     *     @type array $scopes Scopes to be used for the request.
     * }
     */
    public function __construct(array $config = [])
    {
        if (!isset($config['scopes'])) {
            $config['scopes'] = [self::FULL_CONTROL_SCOPE];
        }

        $this->connection = new Rest($this->configureAuthentication($config));
    }

    /**
     * Lazily instantiates a bucket. There are no network requests made at this
     * point. To see the operations that can be performed on a bucket please
     * see {@see Google\Cloud\Storage\Bucket}.
     *
<<<<<<< HEAD
     * Sample Code:
=======
     * If `$requesterPays` is set to true, the current project ID (used to
     * instantiate the client) will be billed for all requests. If
     * `$requesterPays` is a project ID, given as a string, that project
     * will be billed for all requests. This only has an effect when the bucket
     * is not owned by the current or given project ID.
     *
     * Example:
>>>>>>> f0ec0210
     * ```
     * $bucket = $storage->bucket('my-bucket');
     * ```
     *
     * @param string $name The name of the bucket to request.
     * @param string|bool $requesterPays If true, the current Project ID
     *        will be used. If a string, that string will be used as the userProject
     *        argument. **Defaults to** `false`.
     * @return Bucket
     */
    public function bucket($name, $requesterPays = false)
    {
        if (!$requesterPays) {
            $requesterPays = null;
        } elseif (!is_string($requesterPays)) {
            $requesterPays = $this->projectId;
        }

        return new Bucket($this->connection, $name, ['requesterProjectId' => $requesterPays]);
    }

    /**
     * Fetches all buckets in the project.
     *
     * Sample Code:
     * ```
     * $buckets = $storage->buckets();
     * ```
     *
     * ```
     * // Get all buckets beginning with the prefix 'album'.
     * $buckets = $storage->buckets([
     *     'prefix' => 'album'
     * ]);
     *
     * foreach ($buckets as $bucket) {
     *     echo $bucket->name() . PHP_EOL;
     * }
     * ```
     *
     * @see https://cloud.google.com/storage/docs/json_api/v1/buckets/list Buckets list API documentation.
     *
     * @param array $options [optional] {
     *     Configuration options.
     *
     *     @type int $maxResults Maximum number of results to return per
     *           requested page.
     *     @type int $resultLimit Limit the number of results returned in total.
     *           **Defaults to** `0` (return all results).
     *     @type string $pageToken A previously-returned page token used to
     *           resume the loading of results from a specific point.
     *     @type string $prefix Filter results with this prefix.
     *     @type string $projection Determines which properties to return. May
     *           be either 'full' or 'noAcl'.
     *     @type string $fields Selector which will cause the response to only
     *           return the specified fields.
     * }
     * @return ItemIterator<Google\Cloud\Storage\Bucket>
     */
    public function buckets(array $options = [])
    {
        $resultLimit = $this->pluck('resultLimit', $options, false);

        return new ItemIterator(
            new PageIterator(
                function (array $bucket) {
                    return new Bucket($this->connection, $bucket['name'], $bucket);
                },
                [$this->connection, 'listBuckets'],
                $options + ['project' => $this->projectId],
                ['resultLimit' => $resultLimit]
            )
        );
    }

    /**
     * Create a bucket. Bucket names must be unique as Cloud Storage uses a flat
     * namespace. For more information please see
     * [bucket name requirements](https://cloud.google.com/storage/docs/naming#requirements)
     *
     * Sample Code:
     * ```
     * $bucket = $storage->createBucket('bucket');
     * ```
     *
     * ```
     * // Create a bucket with logging enabled.
     * $bucket = $storage->createBucket('myBeautifulBucket', [
     *     'logging' => [
     *         'logBucket' => 'bucketToLogTo',
     *         'logObjectPrefix' => 'myPrefix'
     *     ]
     * ]);
     * ```
     *
     * @see https://cloud.google.com/storage/docs/json_api/v1/buckets/insert Buckets insert API documentation.
     *
     * @param string $name Name of the bucket to be created.
     * @param array $options [optional] {
     *     Configuration options.
     *
     *     @type string $predefinedAcl Predefined ACL to apply to the bucket.
     *           Acceptable values include, `"authenticatedRead"`,
     *           `"bucketOwnerFullControl"`, `"bucketOwnerRead"`, `"private"`,
     *           `"projectPrivate"`, and `"publicRead"`.
     *     @type string $predefinedDefaultObjectAcl Apply a predefined set of
     *           default object access controls to this bucket.
     *     @type string $projection Determines which properties to return. May
     *           be either `"full"` or `"noAcl"`. **Defaults to** `"noAcl"`,
     *           unless the bucket resource specifies acl or defaultObjectAcl
     *           properties, when it defaults to `"full"`.
     *     @type string $fields Selector which will cause the response to only
     *           return the specified fields.
     *     @type array $acl Access controls on the bucket.
     *     @type array $cors The bucket's Cross-Origin Resource Sharing (CORS)
     *           configuration.
     *     @type array $defaultObjectAcl Default access controls to apply to new
     *           objects when no ACL is provided.
     *     @type array $lifecycle The bucket's lifecycle configuration.
     *     @type string $location The location of the bucket. **Defaults to**
     *           `"US"`.
     *     @type array $logging The bucket's logging configuration, which
     *           defines the destination bucket and optional name prefix for the
     *           current bucket's logs.
     *     @type string $storageClass The bucket's storage class. This defines
     *           how objects in the bucket are stored and determines the SLA and
     *           the cost of storage. Acceptable values include
     *           `"MULTI_REGIONAL"`, `"REGIONAL"`, `"NEARLINE"`, `"COLDLINE"`,
     *           `"STANDARD"` and `"DURABLE_REDUCED_AVAILABILITY"`.
     *           **Defaults to** `STANDARD`.
     *     @type array $versioning The bucket's versioning configuration.
     *     @type array $website The bucket's website configuration.
     *     @type array $billing The bucket's billing configuration. **Whitelist
     *           Warning:** At the time of publication, this argument is subject
     *           to a feature whitelist and may not be available in your project.
     *     @type array $labels The Bucket labels. Labels are represented as an
     *           array of keys and values. To remove an existing label, set its
     *           value to `null`.
     * }
     * @return Bucket
     */
    public function createBucket($name, array $options = [])
    {
        $response = $this->connection->insertBucket($options + ['name' => $name, 'project' => $this->projectId]);
        return new Bucket($this->connection, $name, $response);
    }

    /**
     * Registers this StorageClient as the handler for stream reading/writing.
     *
     * @param string $protocol The name of the protocol to use. **Defaults to** `gs`.
     * @throws \RuntimeException
     */
    public function registerStreamWrapper($protocol = null)
    {
        return StreamWrapper::register($this, $protocol);
    }

    /**
     * Unregisters the SteamWrapper
     *
     * @param string $protocol The name of the protocol to unregister. **Defaults to** `gs`.
     */
    public function unregisterStreamWrapper($protocol = null)
    {
        StreamWrapper::unregister($protocol);
    }
}<|MERGE_RESOLUTION|>--- conflicted
+++ resolved
@@ -93,17 +93,13 @@
      * point. To see the operations that can be performed on a bucket please
      * see {@see Google\Cloud\Storage\Bucket}.
      *
-<<<<<<< HEAD
-     * Sample Code:
-=======
      * If `$requesterPays` is set to true, the current project ID (used to
      * instantiate the client) will be billed for all requests. If
      * `$requesterPays` is a project ID, given as a string, that project
      * will be billed for all requests. This only has an effect when the bucket
      * is not owned by the current or given project ID.
      *
-     * Example:
->>>>>>> f0ec0210
+     * Sample Code:
      * ```
      * $bucket = $storage->bucket('my-bucket');
      * ```
