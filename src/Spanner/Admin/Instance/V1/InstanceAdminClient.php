<?php
/*
 * Copyright 2016, Google Inc. All rights reserved.
 *
 * Licensed under the Apache License, Version 2.0 (the "License");
 * you may not use this file except in compliance with the License.
 * You may obtain a copy of the License at
 *
 *     http://www.apache.org/licenses/LICENSE-2.0
 *
 * Unless required by applicable law or agreed to in writing, software
 * distributed under the License is distributed on an "AS IS" BASIS,
 * WITHOUT WARRANTIES OR CONDITIONS OF ANY KIND, either express or implied.
 * See the License for the specific language governing permissions and
 * limitations under the License.
 */

/*
 * GENERATED CODE WARNING
 * This file was generated from the file
 * https://github.com/google/googleapis/blob/master/google/spanner/admin/instance/v1/spanner_instance_admin.proto
 * and updates to that file get reflected here through a refresh process.
 *
 * EXPERIMENTAL: this client library class has not yet been declared beta. This class may change
 * more frequently than those which have been declared beta or 1.0, including changes which break
 * backwards compatibility.
 */

namespace Google\Cloud\Spanner\Admin\Instance\V1;

use Google\GAX\AgentHeaderDescriptor;
use Google\GAX\ApiCallable;
use Google\GAX\CallSettings;
use Google\GAX\GrpcConstants;
use Google\GAX\GrpcCredentialsHelper;
use Google\GAX\LongRunning\OperationsClient;
use Google\GAX\OperationResponse;
use Google\GAX\PageStreamingDescriptor;
use Google\GAX\PathTemplate;
use google\iam\v1\GetIamPolicyRequest;
use google\iam\v1\Policy;
use google\iam\v1\SetIamPolicyRequest;
use google\iam\v1\TestIamPermissionsRequest;
use google\protobuf\FieldMask;
use google\spanner\admin\instance\v1\CreateInstanceMetadata;
use google\spanner\admin\instance\v1\CreateInstanceRequest;
use google\spanner\admin\instance\v1\DeleteInstanceRequest;
use google\spanner\admin\instance\v1\GetInstanceConfigRequest;
use google\spanner\admin\instance\v1\GetInstanceRequest;
use google\spanner\admin\instance\v1\Instance;
use google\spanner\admin\instance\v1\InstanceAdminGrpcClient;
use google\spanner\admin\instance\v1\ListInstanceConfigsRequest;
use google\spanner\admin\instance\v1\ListInstancesRequest;
use google\spanner\admin\instance\v1\UpdateInstanceMetadata;
use google\spanner\admin\instance\v1\UpdateInstanceRequest;

/**
 * Service Description: Cloud Spanner Instance Admin API.
 *
 * The Cloud Spanner Instance Admin API can be used to create, delete,
 * modify and list instances. Instances are dedicated Cloud Spanner serving
 * and storage resources to be used by Cloud Spanner databases.
 *
 * Each instance has a "configuration", which dictates where the
 * serving resources for the Cloud Spanner instance are located (e.g.,
 * US-central, Europe). Configurations are created by Google based on
 * resource availability.
 *
 * Cloud Spanner billing is based on the instances that exist and their
 * sizes. After an instance exists, there are no additional
 * per-database or per-operation charges for use of the instance
 * (though there may be additional network bandwidth charges).
 * Instances offer isolation: problems with databases in one instance
 * will not affect other instances. However, within an instance
 * databases can affect each other. For example, if one database in an
 * instance receives a lot of requests and consumes most of the
 * instance resources, fewer resources are available for other
 * databases in that instance, and their performance may suffer.
 *
 * EXPERIMENTAL: this client library class has not yet been declared beta. This class may change
 * more frequently than those which have been declared beta or 1.0, including changes which break
 * backwards compatibility.
 *
 * This class provides the ability to make remote calls to the backing service through method
 * calls that map to API methods. Sample code to get started:
 *
 * ```
 * try {
 *     $instanceAdminClient = new InstanceAdminClient();
 *     $formattedParent = InstanceAdminClient::formatProjectName("[PROJECT]");
 *     // Iterate through all elements
 *     $pagedResponse = $instanceAdminClient->listInstanceConfigs($formattedParent);
 *     foreach ($pagedResponse->iterateAllElements() as $element) {
 *         // doSomethingWith($element);
 *     }
 *
 *     // OR iterate over pages of elements, with the maximum page size set to 5
 *     $pagedResponse = $instanceAdminClient->listInstanceConfigs($formattedParent, ['pageSize' => 5]);
 *     foreach ($pagedResponse->iteratePages() as $page) {
 *         foreach ($page as $element) {
 *             // doSomethingWith($element);
 *         }
 *     }
 * } finally {
 *     $instanceAdminClient->close();
 * }
 * ```
 *
 * Many parameters require resource names to be formatted in a particular way. To assist
 * with these names, this class includes a format method for each type of name, and additionally
 * a parse method to extract the individual identifiers contained within names that are
 * returned.
 */
class InstanceAdminClient
{
    /**
     * The default address of the service.
     */
    const SERVICE_ADDRESS = 'spanner.googleapis.com';

    /**
     * The default port of the service.
     */
    const DEFAULT_SERVICE_PORT = 443;

    /**
     * The default timeout for non-retrying methods.
     */
    const DEFAULT_TIMEOUT_MILLIS = 30000;

    /**
     * The name of the code generator, to be included in the agent header.
     */
    const CODEGEN_NAME = 'gapic';

    /**
     * The code generator version, to be included in the agent header.
     */
    const CODEGEN_VERSION = '0.1.0';

    private static $projectNameTemplate;
    private static $instanceConfigNameTemplate;
    private static $instanceNameTemplate;

    private $grpcCredentialsHelper;
    private $instanceAdminStub;
    private $scopes;
    private $defaultCallSettings;
    private $descriptors;
    private $operationsClient;

    /**
     * Formats a string containing the fully-qualified path to represent
     * a project resource.
     */
    public static function formatProjectName($project)
    {
        return self::getProjectNameTemplate()->render([
            'project' => $project,
        ]);
    }

    /**
     * Formats a string containing the fully-qualified path to represent
     * a instance_config resource.
     */
    public static function formatInstanceConfigName($project, $instanceConfig)
    {
        return self::getInstanceConfigNameTemplate()->render([
            'project' => $project,
            'instance_config' => $instanceConfig,
        ]);
    }

    /**
     * Formats a string containing the fully-qualified path to represent
     * a instance resource.
     */
    public static function formatInstanceName($project, $instance)
    {
        return self::getInstanceNameTemplate()->render([
            'project' => $project,
            'instance' => $instance,
        ]);
    }

    /**
     * Parses the project from the given fully-qualified path which
     * represents a project resource.
     */
    public static function parseProjectFromProjectName($projectName)
    {
        return self::getProjectNameTemplate()->match($projectName)['project'];
    }

    /**
     * Parses the project from the given fully-qualified path which
     * represents a instance_config resource.
     */
    public static function parseProjectFromInstanceConfigName($instanceConfigName)
    {
        return self::getInstanceConfigNameTemplate()->match($instanceConfigName)['project'];
    }

    /**
     * Parses the instance_config from the given fully-qualified path which
     * represents a instance_config resource.
     */
    public static function parseInstanceConfigFromInstanceConfigName($instanceConfigName)
    {
        return self::getInstanceConfigNameTemplate()->match($instanceConfigName)['instance_config'];
    }

    /**
     * Parses the project from the given fully-qualified path which
     * represents a instance resource.
     */
    public static function parseProjectFromInstanceName($instanceName)
    {
        return self::getInstanceNameTemplate()->match($instanceName)['project'];
    }

    /**
     * Parses the instance from the given fully-qualified path which
     * represents a instance resource.
     */
    public static function parseInstanceFromInstanceName($instanceName)
    {
        return self::getInstanceNameTemplate()->match($instanceName)['instance'];
    }

    private static function getProjectNameTemplate()
    {
        if (self::$projectNameTemplate == null) {
            self::$projectNameTemplate = new PathTemplate('projects/{project}');
        }

        return self::$projectNameTemplate;
    }

    private static function getInstanceConfigNameTemplate()
    {
        if (self::$instanceConfigNameTemplate == null) {
            self::$instanceConfigNameTemplate = new PathTemplate('projects/{project}/instanceConfigs/{instance_config}');
        }

        return self::$instanceConfigNameTemplate;
    }

    private static function getInstanceNameTemplate()
    {
        if (self::$instanceNameTemplate == null) {
            self::$instanceNameTemplate = new PathTemplate('projects/{project}/instances/{instance}');
        }

        return self::$instanceNameTemplate;
    }

    private static function getPageStreamingDescriptors()
    {
        $listInstanceConfigsPageStreamingDescriptor =
                new PageStreamingDescriptor([
                    'requestPageTokenField' => 'page_token',
                    'requestPageSizeField' => 'page_size',
                    'responsePageTokenField' => 'next_page_token',
                    'resourceField' => 'instance_configs',
                ]);
        $listInstancesPageStreamingDescriptor =
                new PageStreamingDescriptor([
                    'requestPageTokenField' => 'page_token',
                    'requestPageSizeField' => 'page_size',
                    'responsePageTokenField' => 'next_page_token',
                    'resourceField' => 'instances',
                ]);

        $pageStreamingDescriptors = [
            'listInstanceConfigs' => $listInstanceConfigsPageStreamingDescriptor,
            'listInstances' => $listInstancesPageStreamingDescriptor,
        ];

        return $pageStreamingDescriptors;
    }

<<<<<<< HEAD
    private static function getLongRunningDescriptors()
=======
    public static function getLongRunningDescriptors()
>>>>>>> bdae3ac2
    {
        return [
            'createInstance' => [
                'operationReturnType' => '\google\spanner\admin\instance\v1\Instance',
                'metadataReturnType' => '\google\spanner\admin\instance\v1\CreateInstanceMetadata',
            ],
            'updateInstance' => [
                'operationReturnType' => '\google\spanner\admin\instance\v1\Instance',
                'metadataReturnType' => '\google\spanner\admin\instance\v1\UpdateInstanceMetadata',
            ],
        ];
    }

    /**
     * Return an OperationsClient object with the same endpoint as $this.
     *
     * @return \Google\GAX\LongRunning\OperationsClient
     */
    public function getOperationsClient()
    {
        return $this->operationsClient;
    }

    /**
     * Resume an existing long running operation that was previously started
     * by a long running API method. If $methodName is not provided, or does
     * not match a long running API method, then the operation can still be
     * resumed, but the OperationResponse object will not deserialize the
     * final response.
     *
     * @param string $operationName The name of the long running operation
     * @param string $methodName    The name of the method used to start the operation
     *
     * @return \Google\GAX\OperationResponse
     */
    public function resumeOperation($operationName, $methodName = null)
    {
        $lroDescriptors = self::getLongRunningDescriptors();
        if (!is_null($methodName) && array_key_exists($methodName, $lroDescriptors)) {
            $options = $lroDescriptors[$methodName];
        } else {
            $options = [];
        }
        $operation = new OperationResponse($operationName, $this->getOperationsClient(), $options);
        $operation->reload();

        return $operation;
    }

    // TODO(garrettjones): add channel (when supported in gRPC)
    /**
     * Constructor.
     *
     * @param array $options {
     *                       Optional. Options for configuring the service API wrapper.
     *
     *     @type string $serviceAddress The domain name of the API remote host.
     *                                  Default 'spanner.googleapis.com'.
     *     @type mixed $port The port on which to connect to the remote host. Default 443.
     *     @type \Grpc\ChannelCredentials $sslCreds
     *           A `ChannelCredentials` for use with an SSL-enabled channel.
     *           Default: a credentials object returned from
     *           \Grpc\ChannelCredentials::createSsl()
     *     @type array $scopes A string array of scopes to use when acquiring credentials.
     *                         Default the scopes for the Google Cloud Spanner Instance Admin API.
     *     @type array $retryingOverride
     *           An associative array of string => RetryOptions, where the keys
     *           are method names (e.g. 'createFoo'), that overrides default retrying
     *           settings. A value of null indicates that the method in question should
     *           not retry.
     *     @type int $timeoutMillis The timeout in milliseconds to use for calls
     *                              that don't use retries. For calls that use retries,
     *                              set the timeout in RetryOptions.
     *                              Default: 30000 (30 seconds)
     *     @type string $appName The codename of the calling service. Default 'gax'.
     *     @type string $appVersion The version of the calling service.
     *                              Default: the current version of GAX.
     *     @type \Google\Auth\CredentialsLoader $credentialsLoader
     *                              A CredentialsLoader object created using the
     *                              Google\Auth library.
     * }
     */
    public function __construct($options = [])
    {
        $defaultOptions = [
            'serviceAddress' => self::SERVICE_ADDRESS,
            'port' => self::DEFAULT_SERVICE_PORT,
            'scopes' => [
                'https://www.googleapis.com/auth/cloud-platform',
                'https://www.googleapis.com/auth/spanner.admin',
            ],
            'retryingOverride' => null,
            'timeoutMillis' => self::DEFAULT_TIMEOUT_MILLIS,
            'appName' => 'gax',
            'appVersion' => AgentHeaderDescriptor::getGaxVersion(),
        ];
        $options = array_merge($defaultOptions, $options);

        if (array_key_exists('operationsClient', $options)) {
            $this->operationsClient = $options['operationsClient'];
        } else {
            $this->operationsClient = new OperationsClient([
                'serviceAddress' => $options['serviceAddress'],
                'scopes' => $options['scopes'],
            ]);
        }

        $headerDescriptor = new AgentHeaderDescriptor([
            'clientName' => $options['appName'],
            'clientVersion' => $options['appVersion'],
            'codeGenName' => self::CODEGEN_NAME,
            'codeGenVersion' => self::CODEGEN_VERSION,
            'gaxVersion' => AgentHeaderDescriptor::getGaxVersion(),
            'phpVersion' => phpversion(),
        ]);

        $defaultDescriptors = ['headerDescriptor' => $headerDescriptor];
        $this->descriptors = [
            'listInstanceConfigs' => $defaultDescriptors,
            'getInstanceConfig' => $defaultDescriptors,
            'listInstances' => $defaultDescriptors,
            'getInstance' => $defaultDescriptors,
            'createInstance' => $defaultDescriptors,
            'updateInstance' => $defaultDescriptors,
            'deleteInstance' => $defaultDescriptors,
            'setIamPolicy' => $defaultDescriptors,
            'getIamPolicy' => $defaultDescriptors,
            'testIamPermissions' => $defaultDescriptors,
        ];
        $pageStreamingDescriptors = self::getPageStreamingDescriptors();
        foreach ($pageStreamingDescriptors as $method => $pageStreamingDescriptor) {
            $this->descriptors[$method]['pageStreamingDescriptor'] = $pageStreamingDescriptor;
        }
        $longRunningDescriptors = self::getLongRunningDescriptors();
        foreach ($longRunningDescriptors as $method => $longRunningDescriptor) {
            $this->descriptors[$method]['longRunningDescriptor'] = $longRunningDescriptor + ['operationsClient' => $this->operationsClient];
        }

        $clientConfigJsonString = file_get_contents(__DIR__.'/resources/instance_admin_client_config.json');
        $clientConfig = json_decode($clientConfigJsonString, true);
        $this->defaultCallSettings =
                CallSettings::load(
                    'google.spanner.admin.instance.v1.InstanceAdmin',
                    $clientConfig,
                    $options['retryingOverride'],
                    GrpcConstants::getStatusCodeNames(),
                    $options['timeoutMillis']
                );

        $this->scopes = $options['scopes'];

        $createStubOptions = [];
        if (array_key_exists('sslCreds', $options)) {
            $createStubOptions['sslCreds'] = $options['sslCreds'];
        }
        $grpcCredentialsHelperOptions = array_diff_key($options, $defaultOptions);
        $this->grpcCredentialsHelper = new GrpcCredentialsHelper($this->scopes, $grpcCredentialsHelperOptions);

        $createInstanceAdminStubFunction = function ($hostname, $opts) {
            return new InstanceAdminGrpcClient($hostname, $opts);
        };
        if (array_key_exists('createInstanceAdminStubFunction', $options)) {
            $createInstanceAdminStubFunction = $options['createInstanceAdminStubFunction'];
        }
        $this->instanceAdminStub = $this->grpcCredentialsHelper->createStub(
            $createInstanceAdminStubFunction,
            $options['serviceAddress'],
            $options['port'],
            $createStubOptions
        );
    }

    /**
     * Lists the supported instance configurations for a given project.
     *
     * Sample code:
     * ```
     * try {
     *     $instanceAdminClient = new InstanceAdminClient();
     *     $formattedParent = InstanceAdminClient::formatProjectName("[PROJECT]");
     *     // Iterate through all elements
     *     $pagedResponse = $instanceAdminClient->listInstanceConfigs($formattedParent);
     *     foreach ($pagedResponse->iterateAllElements() as $element) {
     *         // doSomethingWith($element);
     *     }
     *
     *     // OR iterate over pages of elements, with the maximum page size set to 5
     *     $pagedResponse = $instanceAdminClient->listInstanceConfigs($formattedParent, ['pageSize' => 5]);
     *     foreach ($pagedResponse->iteratePages() as $page) {
     *         foreach ($page as $element) {
     *             // doSomethingWith($element);
     *         }
     *     }
     * } finally {
     *     $instanceAdminClient->close();
     * }
     * ```
     *
     * @param string $parent       Required. The name of the project for which a list of supported instance
     *                             configurations is requested. Values are of the form
     *                             `projects/<project>`.
     * @param array  $optionalArgs {
     *                             Optional.
     *
     *     @type int $pageSize
     *          The maximum number of resources contained in the underlying API
     *          response. The API may return fewer values in a page, even if
     *          there are additional values to be retrieved.
     *     @type string $pageToken
     *          A page token is used to specify a page of values to be returned.
     *          If no page token is specified (the default), the first page
     *          of values will be returned. Any page token used here must have
     *          been generated by a previous call to the API.
     *     @type \Google\GAX\RetrySettings $retrySettings
     *          Retry settings to use for this call. If present, then
     *          $timeoutMillis is ignored.
     *     @type int $timeoutMillis
     *          Timeout to use for this call. Only used if $retrySettings
     *          is not set.
     * }
     *
     * @return \Google\GAX\PagedListResponse
     *
     * @throws \Google\GAX\ApiException if the remote call fails
     */
    public function listInstanceConfigs($parent, $optionalArgs = [])
    {
        $request = new ListInstanceConfigsRequest();
        $request->setParent($parent);
        if (isset($optionalArgs['pageSize'])) {
            $request->setPageSize($optionalArgs['pageSize']);
        }
        if (isset($optionalArgs['pageToken'])) {
            $request->setPageToken($optionalArgs['pageToken']);
        }

        $mergedSettings = $this->defaultCallSettings['listInstanceConfigs']->merge(
            new CallSettings($optionalArgs)
        );
        $callable = ApiCallable::createApiCall(
            $this->instanceAdminStub,
            'ListInstanceConfigs',
            $mergedSettings,
            $this->descriptors['listInstanceConfigs']
        );

        return $callable(
            $request,
            [],
            ['call_credentials_callback' => $this->createCredentialsCallback()]);
    }

    /**
     * Gets information about a particular instance configuration.
     *
     * Sample code:
     * ```
     * try {
     *     $instanceAdminClient = new InstanceAdminClient();
     *     $formattedName = InstanceAdminClient::formatInstanceConfigName("[PROJECT]", "[INSTANCE_CONFIG]");
     *     $response = $instanceAdminClient->getInstanceConfig($formattedName);
     * } finally {
     *     $instanceAdminClient->close();
     * }
     * ```
     *
     * @param string $name         Required. The name of the requested instance configuration. Values are of
     *                             the form `projects/<project>/instanceConfigs/<config>`.
     * @param array  $optionalArgs {
     *                             Optional.
     *
     *     @type \Google\GAX\RetrySettings $retrySettings
     *          Retry settings to use for this call. If present, then
     *          $timeoutMillis is ignored.
     *     @type int $timeoutMillis
     *          Timeout to use for this call. Only used if $retrySettings
     *          is not set.
     * }
     *
     * @return \google\spanner\admin\instance\v1\InstanceConfig
     *
     * @throws \Google\GAX\ApiException if the remote call fails
     */
    public function getInstanceConfig($name, $optionalArgs = [])
    {
        $request = new GetInstanceConfigRequest();
        $request->setName($name);

        $mergedSettings = $this->defaultCallSettings['getInstanceConfig']->merge(
            new CallSettings($optionalArgs)
        );
        $callable = ApiCallable::createApiCall(
            $this->instanceAdminStub,
            'GetInstanceConfig',
            $mergedSettings,
            $this->descriptors['getInstanceConfig']
        );

        return $callable(
            $request,
            [],
            ['call_credentials_callback' => $this->createCredentialsCallback()]);
    }

    /**
     * Lists all instances in the given project.
     *
     * Sample code:
     * ```
     * try {
     *     $instanceAdminClient = new InstanceAdminClient();
     *     $formattedParent = InstanceAdminClient::formatProjectName("[PROJECT]");
     *     // Iterate through all elements
     *     $pagedResponse = $instanceAdminClient->listInstances($formattedParent);
     *     foreach ($pagedResponse->iterateAllElements() as $element) {
     *         // doSomethingWith($element);
     *     }
     *
     *     // OR iterate over pages of elements, with the maximum page size set to 5
     *     $pagedResponse = $instanceAdminClient->listInstances($formattedParent, ['pageSize' => 5]);
     *     foreach ($pagedResponse->iteratePages() as $page) {
     *         foreach ($page as $element) {
     *             // doSomethingWith($element);
     *         }
     *     }
     * } finally {
     *     $instanceAdminClient->close();
     * }
     * ```
     *
     * @param string $parent       Required. The name of the project for which a list of instances is
     *                             requested. Values are of the form `projects/<project>`.
     * @param array  $optionalArgs {
     *                             Optional.
     *
     *     @type int $pageSize
     *          The maximum number of resources contained in the underlying API
     *          response. The API may return fewer values in a page, even if
     *          there are additional values to be retrieved.
     *     @type string $pageToken
     *          A page token is used to specify a page of values to be returned.
     *          If no page token is specified (the default), the first page
     *          of values will be returned. Any page token used here must have
     *          been generated by a previous call to the API.
     *     @type string $filter
     *          An expression for filtering the results of the request. Filter rules are
     *          case insensitive. The fields eligible for filtering are:
     *
     *            &#42; name
     *            &#42; display_name
     *            &#42; labels.key where key is the name of a label
     *
     *          Some examples of using filters are:
     *
     *            &#42; name:&#42; --> The instance has a name.
     *            &#42; name:Howl --> The instance's name contains the string "howl".
     *            &#42; name:HOWL --> Equivalent to above.
     *            &#42; NAME:howl --> Equivalent to above.
     *            &#42; labels.env:&#42; --> The instance has the label "env".
     *            &#42; labels.env:dev --> The instance has the label "env" and the value of
     *                                 the label contains the string "dev".
     *            &#42; name:howl labels.env:dev --> The instance's name contains "howl" and
     *                                           it has the label "env" with its value
     *                                           containing "dev".
     *     @type \Google\GAX\RetrySettings $retrySettings
     *          Retry settings to use for this call. If present, then
     *          $timeoutMillis is ignored.
     *     @type int $timeoutMillis
     *          Timeout to use for this call. Only used if $retrySettings
     *          is not set.
     * }
     *
     * @return \Google\GAX\PagedListResponse
     *
     * @throws \Google\GAX\ApiException if the remote call fails
     */
    public function listInstances($parent, $optionalArgs = [])
    {
        $request = new ListInstancesRequest();
        $request->setParent($parent);
        if (isset($optionalArgs['pageSize'])) {
            $request->setPageSize($optionalArgs['pageSize']);
        }
        if (isset($optionalArgs['pageToken'])) {
            $request->setPageToken($optionalArgs['pageToken']);
        }
        if (isset($optionalArgs['filter'])) {
            $request->setFilter($optionalArgs['filter']);
        }

        $mergedSettings = $this->defaultCallSettings['listInstances']->merge(
            new CallSettings($optionalArgs)
        );
        $callable = ApiCallable::createApiCall(
            $this->instanceAdminStub,
            'ListInstances',
            $mergedSettings,
            $this->descriptors['listInstances']
        );

        return $callable(
            $request,
            [],
            ['call_credentials_callback' => $this->createCredentialsCallback()]);
    }

    /**
     * Gets information about a particular instance.
     *
     * Sample code:
     * ```
     * try {
     *     $instanceAdminClient = new InstanceAdminClient();
     *     $formattedName = InstanceAdminClient::formatInstanceName("[PROJECT]", "[INSTANCE]");
     *     $response = $instanceAdminClient->getInstance($formattedName);
     * } finally {
     *     $instanceAdminClient->close();
     * }
     * ```
     *
     * @param string $name         Required. The name of the requested instance. Values are of the form
     *                             `projects/<project>/instances/<instance>`.
     * @param array  $optionalArgs {
     *                             Optional.
     *
     *     @type \Google\GAX\RetrySettings $retrySettings
     *          Retry settings to use for this call. If present, then
     *          $timeoutMillis is ignored.
     *     @type int $timeoutMillis
     *          Timeout to use for this call. Only used if $retrySettings
     *          is not set.
     * }
     *
     * @return \google\spanner\admin\instance\v1\Instance
     *
     * @throws \Google\GAX\ApiException if the remote call fails
     */
    public function getInstance($name, $optionalArgs = [])
    {
        $request = new GetInstanceRequest();
        $request->setName($name);

        $mergedSettings = $this->defaultCallSettings['getInstance']->merge(
            new CallSettings($optionalArgs)
        );
        $callable = ApiCallable::createApiCall(
            $this->instanceAdminStub,
            'GetInstance',
            $mergedSettings,
            $this->descriptors['getInstance']
        );

        return $callable(
            $request,
            [],
            ['call_credentials_callback' => $this->createCredentialsCallback()]);
    }

    /**
     * Creates an instance and begins preparing it to begin serving. The
     * returned [long-running operation][google.longrunning.Operation]
     * can be used to track the progress of preparing the new
     * instance. The instance name is assigned by the caller. If the
     * named instance already exists, `CreateInstance` returns
     * `ALREADY_EXISTS`.
     *
     * Immediately upon completion of this request:
     *
     *   &#42; The instance is readable via the API, with all requested attributes
     *     but no allocated resources. Its state is `CREATING`.
     *
     * Until completion of the returned operation:
     *
     *   &#42; Cancelling the operation renders the instance immediately unreadable
     *     via the API.
     *   &#42; The instance can be deleted.
     *   &#42; All other attempts to modify the instance are rejected.
     *
     * Upon completion of the returned operation:
     *
     *   &#42; Billing for all successfully-allocated resources begins (some types
     *     may have lower than the requested levels).
     *   &#42; Databases can be created in the instance.
     *   &#42; The instance's allocated resource levels are readable via the API.
     *   &#42; The instance's state becomes `READY`.
     *
     * The returned [long-running operation][google.longrunning.Operation] will
     * have a name of the format `<instance_name>/operations/<operation_id>` and
     * can be used to track creation of the instance.  The
     * [metadata][google.longrunning.Operation.metadata] field type is
     * [CreateInstanceMetadata][google.spanner.admin.instance.v1.CreateInstanceMetadata].
     * The [response][google.longrunning.Operation.response] field type is
     * [Instance][google.spanner.admin.instance.v1.Instance], if successful.
     *
     * Sample code:
     * ```
     * try {
     *     $instanceAdminClient = new InstanceAdminClient();
     *     $formattedParent = InstanceAdminClient::formatProjectName("[PROJECT]");
     *     $instanceId = "";
     *     $instance = new Instance();
     *     $operationResponse = $instanceAdminClient->createInstance($formattedParent, $instanceId, $instance);
     *     $operationResponse->pollUntilComplete();
     *     if ($operationResponse->operationSucceeded()) {
     *       $result = $operationResponse->getResult();
     *       // doSomethingWith($result)
     *     } else {
     *       $error = $operationResponse->getError();
     *       // handleError($error)
     *     }
     *
     *     // OR start the operation, keep the operation name, and resume later
     *     $operationResponse = $instanceAdminClient->createInstance($formattedParent, $instanceId, $instance);
     *     $operationName = $operationResponse->getName();
     *     // ... do other work
     *     $newOperationResponse = $instanceAdminClient->resumeOperation($operationName, 'createInstance');
     *     while (!$newOperationResponse->isDone()) {
     *         // ... do other work
     *         $newOperationResponse->reload();
     *     }
     *     if ($newOperationResponse->operationSucceeded()) {
     *       $result = $newOperationResponse->getResult();
     *       // doSomethingWith($result)
     *     } else {
     *       $error = $newOperationResponse->getError();
     *       // handleError($error)
     *     }
     * } finally {
     *     $instanceAdminClient->close();
     * }
     * ```
     *
     * @param string   $parent       Required. The name of the project in which to create the instance. Values
     *                               are of the form `projects/<project>`.
     * @param string   $instanceId   Required. The ID of the instance to create.  Valid identifiers are of the
     *                               form `[a-z][-a-z0-9]&#42;[a-z0-9]` and must be between 6 and 30 characters in
     *                               length.
     * @param Instance $instance     Required. The instance to create.  The name may be omitted, but if
     *                               specified must be `<parent>/instances/<instance_id>`.
     * @param array    $optionalArgs {
     *                               Optional.
     *
     *     @type \Google\GAX\RetrySettings $retrySettings
     *          Retry settings to use for this call. If present, then
     *          $timeoutMillis is ignored.
     *     @type int $timeoutMillis
     *          Timeout to use for this call. Only used if $retrySettings
     *          is not set.
     * }
     *
     * @return \google\longrunning\Operation
     *
     * @throws \Google\GAX\ApiException if the remote call fails
     */
    public function createInstance($parent, $instanceId, $instance, $optionalArgs = [])
    {
        $request = new CreateInstanceRequest();
        $request->setParent($parent);
        $request->setInstanceId($instanceId);
        $request->setInstance($instance);

        $mergedSettings = $this->defaultCallSettings['createInstance']->merge(
            new CallSettings($optionalArgs)
        );
        $callable = ApiCallable::createApiCall(
            $this->instanceAdminStub,
            'CreateInstance',
            $mergedSettings,
            $this->descriptors['createInstance']
        );

        return $callable(
            $request,
            [],
            ['call_credentials_callback' => $this->createCredentialsCallback()]);
    }

    /**
     * Updates an instance, and begins allocating or releasing resources
     * as requested. The returned [long-running
     * operation][google.longrunning.Operation] can be used to track the
     * progress of updating the instance. If the named instance does not
     * exist, returns `NOT_FOUND`.
     *
     * Immediately upon completion of this request:
     *
     *   &#42; For resource types for which a decrease in the instance's allocation
     *     has been requested, billing is based on the newly-requested level.
     *
     * Until completion of the returned operation:
     *
     *   &#42; Cancelling the operation sets its metadata's
     *     [cancel_time][google.spanner.admin.instance.v1.UpdateInstanceMetadata.cancel_time], and begins
     *     restoring resources to their pre-request values. The operation
     *     is guaranteed to succeed at undoing all resource changes,
     *     after which point it terminates with a `CANCELLED` status.
     *   &#42; All other attempts to modify the instance are rejected.
     *   &#42; Reading the instance via the API continues to give the pre-request
     *     resource levels.
     *
     * Upon completion of the returned operation:
     *
     *   &#42; Billing begins for all successfully-allocated resources (some types
     *     may have lower than the requested levels).
     *   &#42; All newly-reserved resources are available for serving the instance's
     *     tables.
     *   &#42; The instance's new resource levels are readable via the API.
     *
     * The returned [long-running operation][google.longrunning.Operation] will
     * have a name of the format `<instance_name>/operations/<operation_id>` and
     * can be used to track the instance modification.  The
     * [metadata][google.longrunning.Operation.metadata] field type is
     * [UpdateInstanceMetadata][google.spanner.admin.instance.v1.UpdateInstanceMetadata].
     * The [response][google.longrunning.Operation.response] field type is
     * [Instance][google.spanner.admin.instance.v1.Instance], if successful.
     *
     * Authorization requires `spanner.instances.update` permission on
     * resource [name][google.spanner.admin.instance.v1.Instance.name].
     *
     * Sample code:
     * ```
     * try {
     *     $instanceAdminClient = new InstanceAdminClient();
     *     $instance = new Instance();
     *     $fieldMask = new FieldMask();
     *     $operationResponse = $instanceAdminClient->updateInstance($instance, $fieldMask);
     *     $operationResponse->pollUntilComplete();
     *     if ($operationResponse->operationSucceeded()) {
     *       $result = $operationResponse->getResult();
     *       // doSomethingWith($result)
     *     } else {
     *       $error = $operationResponse->getError();
     *       // handleError($error)
     *     }
     *
     *     // OR start the operation, keep the operation name, and resume later
     *     $operationResponse = $instanceAdminClient->updateInstance($instance, $fieldMask);
     *     $operationName = $operationResponse->getName();
     *     // ... do other work
     *     $newOperationResponse = $instanceAdminClient->resumeOperation($operationName, 'updateInstance');
     *     while (!$newOperationResponse->isDone()) {
     *         // ... do other work
     *         $newOperationResponse->reload();
     *     }
     *     if ($newOperationResponse->operationSucceeded()) {
     *       $result = $newOperationResponse->getResult();
     *       // doSomethingWith($result)
     *     } else {
     *       $error = $newOperationResponse->getError();
     *       // handleError($error)
     *     }
     * } finally {
     *     $instanceAdminClient->close();
     * }
     * ```
     *
     * @param Instance  $instance     Required. The instance to update, which must always include the instance
     *                                name.  Otherwise, only fields mentioned in [][google.spanner.admin.instance.v1.UpdateInstanceRequest.field_mask] need be included.
     * @param FieldMask $fieldMask    Required. A mask specifying which fields in [][google.spanner.admin.instance.v1.UpdateInstanceRequest.instance] should be updated.
     *                                The field mask must always be specified; this prevents any future fields in
     *                                [][google.spanner.admin.instance.v1.Instance] from being erased accidentally by clients that do not know
     *                                about them.
     * @param array     $optionalArgs {
     *                                Optional.
     *
     *     @type \Google\GAX\RetrySettings $retrySettings
     *          Retry settings to use for this call. If present, then
     *          $timeoutMillis is ignored.
     *     @type int $timeoutMillis
     *          Timeout to use for this call. Only used if $retrySettings
     *          is not set.
     * }
     *
     * @return \google\longrunning\Operation
     *
     * @throws \Google\GAX\ApiException if the remote call fails
     */
    public function updateInstance($instance, $fieldMask, $optionalArgs = [])
    {
        $request = new UpdateInstanceRequest();
        $request->setInstance($instance);
        $request->setFieldMask($fieldMask);

        $mergedSettings = $this->defaultCallSettings['updateInstance']->merge(
            new CallSettings($optionalArgs)
        );
        $callable = ApiCallable::createApiCall(
            $this->instanceAdminStub,
            'UpdateInstance',
            $mergedSettings,
            $this->descriptors['updateInstance']
        );

        return $callable(
            $request,
            [],
            ['call_credentials_callback' => $this->createCredentialsCallback()]);
    }

    /**
     * Deletes an instance.
     *
     * Immediately upon completion of the request:
     *
     *   &#42; Billing ceases for all of the instance's reserved resources.
     *
     * Soon afterward:
     *
     *   &#42; The instance and &#42;all of its databases&#42; immediately and
     *     irrevocably disappear from the API. All data in the databases
     *     is permanently deleted.
     *
     * Sample code:
     * ```
     * try {
     *     $instanceAdminClient = new InstanceAdminClient();
     *     $formattedName = InstanceAdminClient::formatInstanceName("[PROJECT]", "[INSTANCE]");
     *     $instanceAdminClient->deleteInstance($formattedName);
     * } finally {
     *     $instanceAdminClient->close();
     * }
     * ```
     *
     * @param string $name         Required. The name of the instance to be deleted. Values are of the form
     *                             `projects/<project>/instances/<instance>`
     * @param array  $optionalArgs {
     *                             Optional.
     *
     *     @type \Google\GAX\RetrySettings $retrySettings
     *          Retry settings to use for this call. If present, then
     *          $timeoutMillis is ignored.
     *     @type int $timeoutMillis
     *          Timeout to use for this call. Only used if $retrySettings
     *          is not set.
     * }
     *
     * @throws \Google\GAX\ApiException if the remote call fails
     */
    public function deleteInstance($name, $optionalArgs = [])
    {
        $request = new DeleteInstanceRequest();
        $request->setName($name);

        $mergedSettings = $this->defaultCallSettings['deleteInstance']->merge(
            new CallSettings($optionalArgs)
        );
        $callable = ApiCallable::createApiCall(
            $this->instanceAdminStub,
            'DeleteInstance',
            $mergedSettings,
            $this->descriptors['deleteInstance']
        );

        return $callable(
            $request,
            [],
            ['call_credentials_callback' => $this->createCredentialsCallback()]);
    }

    /**
     * Sets the access control policy on an instance resource. Replaces any
     * existing policy.
     *
     * Authorization requires `spanner.instances.setIamPolicy` on
     * [resource][google.iam.v1.SetIamPolicyRequest.resource].
     *
     * Sample code:
     * ```
     * try {
     *     $instanceAdminClient = new InstanceAdminClient();
     *     $formattedResource = InstanceAdminClient::formatInstanceName("[PROJECT]", "[INSTANCE]");
     *     $policy = new Policy();
     *     $response = $instanceAdminClient->setIamPolicy($formattedResource, $policy);
     * } finally {
     *     $instanceAdminClient->close();
     * }
     * ```
     *
     * @param string $resource     REQUIRED: The resource for which the policy is being specified.
     *                             `resource` is usually specified as a path. For example, a Project
     *                             resource is specified as `projects/{project}`.
     * @param Policy $policy       REQUIRED: The complete policy to be applied to the `resource`. The size of
     *                             the policy is limited to a few 10s of KB. An empty policy is a
     *                             valid policy but certain Cloud Platform services (such as Projects)
     *                             might reject them.
     * @param array  $optionalArgs {
     *                             Optional.
     *
     *     @type \Google\GAX\RetrySettings $retrySettings
     *          Retry settings to use for this call. If present, then
     *          $timeoutMillis is ignored.
     *     @type int $timeoutMillis
     *          Timeout to use for this call. Only used if $retrySettings
     *          is not set.
     * }
     *
     * @return \google\iam\v1\Policy
     *
     * @throws \Google\GAX\ApiException if the remote call fails
     */
    public function setIamPolicy($resource, $policy, $optionalArgs = [])
    {
        $request = new SetIamPolicyRequest();
        $request->setResource($resource);
        $request->setPolicy($policy);

        $mergedSettings = $this->defaultCallSettings['setIamPolicy']->merge(
            new CallSettings($optionalArgs)
        );
        $callable = ApiCallable::createApiCall(
            $this->instanceAdminStub,
            'SetIamPolicy',
            $mergedSettings,
            $this->descriptors['setIamPolicy']
        );

        return $callable(
            $request,
            [],
            ['call_credentials_callback' => $this->createCredentialsCallback()]);
    }

    /**
     * Gets the access control policy for an instance resource. Returns an empty
     * policy if an instance exists but does not have a policy set.
     *
     * Authorization requires `spanner.instances.getIamPolicy` on
     * [resource][google.iam.v1.GetIamPolicyRequest.resource].
     *
     * Sample code:
     * ```
     * try {
     *     $instanceAdminClient = new InstanceAdminClient();
     *     $formattedResource = InstanceAdminClient::formatInstanceName("[PROJECT]", "[INSTANCE]");
     *     $response = $instanceAdminClient->getIamPolicy($formattedResource);
     * } finally {
     *     $instanceAdminClient->close();
     * }
     * ```
     *
     * @param string $resource     REQUIRED: The resource for which the policy is being requested.
     *                             `resource` is usually specified as a path. For example, a Project
     *                             resource is specified as `projects/{project}`.
     * @param array  $optionalArgs {
     *                             Optional.
     *
     *     @type \Google\GAX\RetrySettings $retrySettings
     *          Retry settings to use for this call. If present, then
     *          $timeoutMillis is ignored.
     *     @type int $timeoutMillis
     *          Timeout to use for this call. Only used if $retrySettings
     *          is not set.
     * }
     *
     * @return \google\iam\v1\Policy
     *
     * @throws \Google\GAX\ApiException if the remote call fails
     */
    public function getIamPolicy($resource, $optionalArgs = [])
    {
        $request = new GetIamPolicyRequest();
        $request->setResource($resource);

        $mergedSettings = $this->defaultCallSettings['getIamPolicy']->merge(
            new CallSettings($optionalArgs)
        );
        $callable = ApiCallable::createApiCall(
            $this->instanceAdminStub,
            'GetIamPolicy',
            $mergedSettings,
            $this->descriptors['getIamPolicy']
        );

        return $callable(
            $request,
            [],
            ['call_credentials_callback' => $this->createCredentialsCallback()]);
    }

    /**
     * Returns permissions that the caller has on the specified instance resource.
     *
     * Attempting this RPC on a non-existent Cloud Spanner instance resource will
     * result in a NOT_FOUND error if the user has `spanner.instances.list`
     * permission on the containing Google Cloud Project. Otherwise returns an
     * empty set of permissions.
     *
     * Sample code:
     * ```
     * try {
     *     $instanceAdminClient = new InstanceAdminClient();
     *     $formattedResource = InstanceAdminClient::formatInstanceName("[PROJECT]", "[INSTANCE]");
     *     $permissions = [];
     *     $response = $instanceAdminClient->testIamPermissions($formattedResource, $permissions);
     * } finally {
     *     $instanceAdminClient->close();
     * }
     * ```
     *
     * @param string   $resource     REQUIRED: The resource for which the policy detail is being requested.
     *                               `resource` is usually specified as a path. For example, a Project
     *                               resource is specified as `projects/{project}`.
     * @param string[] $permissions  The set of permissions to check for the `resource`. Permissions with
     *                               wildcards (such as '&#42;' or 'storage.&#42;') are not allowed. For more
     *                               information see
     *                               [IAM Overview](https://cloud.google.com/iam/docs/overview#permissions).
     * @param array    $optionalArgs {
     *                               Optional.
     *
     *     @type \Google\GAX\RetrySettings $retrySettings
     *          Retry settings to use for this call. If present, then
     *          $timeoutMillis is ignored.
     *     @type int $timeoutMillis
     *          Timeout to use for this call. Only used if $retrySettings
     *          is not set.
     * }
     *
     * @return \google\iam\v1\TestIamPermissionsResponse
     *
     * @throws \Google\GAX\ApiException if the remote call fails
     */
    public function testIamPermissions($resource, $permissions, $optionalArgs = [])
    {
        $request = new TestIamPermissionsRequest();
        $request->setResource($resource);
        foreach ($permissions as $elem) {
            $request->addPermissions($elem);
        }

        $mergedSettings = $this->defaultCallSettings['testIamPermissions']->merge(
            new CallSettings($optionalArgs)
        );
        $callable = ApiCallable::createApiCall(
            $this->instanceAdminStub,
            'TestIamPermissions',
            $mergedSettings,
            $this->descriptors['testIamPermissions']
        );

        return $callable(
            $request,
            [],
            ['call_credentials_callback' => $this->createCredentialsCallback()]);
    }

    /**
     * Initiates an orderly shutdown in which preexisting calls continue but new
     * calls are immediately cancelled.
     */
    public function close()
    {
        $this->instanceAdminStub->close();
    }

    private function createCredentialsCallback()
    {
        return $this->grpcCredentialsHelper->createCallCredentialsCallback();
    }
}<|MERGE_RESOLUTION|>--- conflicted
+++ resolved
@@ -1,18 +1,16 @@
 <?php
 /*
- * Copyright 2016, Google Inc. All rights reserved.
+ * Copyright 2016 Google Inc. All Rights Reserved.
  *
- * Licensed under the Apache License, Version 2.0 (the "License");
- * you may not use this file except in compliance with the License.
- * You may obtain a copy of the License at
+ * Licensed under the Apache License, Version 2.0 (the "License"); you may not use this file except
+ * in compliance with the License. You may obtain a copy of the License at
  *
- *     http://www.apache.org/licenses/LICENSE-2.0
+ * http://www.apache.org/licenses/LICENSE-2.0
  *
- * Unless required by applicable law or agreed to in writing, software
- * distributed under the License is distributed on an "AS IS" BASIS,
- * WITHOUT WARRANTIES OR CONDITIONS OF ANY KIND, either express or implied.
- * See the License for the specific language governing permissions and
- * limitations under the License.
+ * Unless required by applicable law or agreed to in writing, software distributed under the License
+ * is distributed on an "AS IS" BASIS, WITHOUT WARRANTIES OR CONDITIONS OF ANY KIND, either express
+ * or implied. See the License for the specific language governing permissions and limitations under
+ * the License.
  */
 
 /*
@@ -33,8 +31,6 @@
 use Google\GAX\CallSettings;
 use Google\GAX\GrpcConstants;
 use Google\GAX\GrpcCredentialsHelper;
-use Google\GAX\LongRunning\OperationsClient;
-use Google\GAX\OperationResponse;
 use Google\GAX\PageStreamingDescriptor;
 use Google\GAX\PathTemplate;
 use google\iam\v1\GetIamPolicyRequest;
@@ -42,7 +38,6 @@
 use google\iam\v1\SetIamPolicyRequest;
 use google\iam\v1\TestIamPermissionsRequest;
 use google\protobuf\FieldMask;
-use google\spanner\admin\instance\v1\CreateInstanceMetadata;
 use google\spanner\admin\instance\v1\CreateInstanceRequest;
 use google\spanner\admin\instance\v1\DeleteInstanceRequest;
 use google\spanner\admin\instance\v1\GetInstanceConfigRequest;
@@ -51,7 +46,6 @@
 use google\spanner\admin\instance\v1\InstanceAdminGrpcClient;
 use google\spanner\admin\instance\v1\ListInstanceConfigsRequest;
 use google\spanner\admin\instance\v1\ListInstancesRequest;
-use google\spanner\admin\instance\v1\UpdateInstanceMetadata;
 use google\spanner\admin\instance\v1\UpdateInstanceRequest;
 
 /**
@@ -88,21 +82,13 @@
  * try {
  *     $instanceAdminClient = new InstanceAdminClient();
  *     $formattedParent = InstanceAdminClient::formatProjectName("[PROJECT]");
- *     // Iterate through all elements
- *     $pagedResponse = $instanceAdminClient->listInstanceConfigs($formattedParent);
- *     foreach ($pagedResponse->iterateAllElements() as $element) {
- *         // doSomethingWith($element);
- *     }
- *
- *     // OR iterate over pages of elements, with the maximum page size set to 5
- *     $pagedResponse = $instanceAdminClient->listInstanceConfigs($formattedParent, ['pageSize' => 5]);
- *     foreach ($pagedResponse->iteratePages() as $page) {
- *         foreach ($page as $element) {
- *             // doSomethingWith($element);
- *         }
+ *     foreach ($instanceAdminClient->listInstanceConfigs($formattedParent) as $element) {
+ *         // doThingsWith(element);
  *     }
  * } finally {
- *     $instanceAdminClient->close();
+ *     if (isset($instanceAdminClient)) {
+ *         $instanceAdminClient->close();
+ *     }
  * }
  * ```
  *
@@ -116,7 +102,7 @@
     /**
      * The default address of the service.
      */
-    const SERVICE_ADDRESS = 'spanner.googleapis.com';
+    const SERVICE_ADDRESS = 'wrenchworks.googleapis.com';
 
     /**
      * The default port of the service.
@@ -128,15 +114,8 @@
      */
     const DEFAULT_TIMEOUT_MILLIS = 30000;
 
-    /**
-     * The name of the code generator, to be included in the agent header.
-     */
-    const CODEGEN_NAME = 'gapic';
-
-    /**
-     * The code generator version, to be included in the agent header.
-     */
-    const CODEGEN_VERSION = '0.1.0';
+    const _CODEGEN_NAME = 'gapic';
+    const _CODEGEN_VERSION = '0.1.0';
 
     private static $projectNameTemplate;
     private static $instanceConfigNameTemplate;
@@ -147,7 +126,6 @@
     private $scopes;
     private $defaultCallSettings;
     private $descriptors;
-    private $operationsClient;
 
     /**
      * Formats a string containing the fully-qualified path to represent
@@ -281,60 +259,6 @@
         return $pageStreamingDescriptors;
     }
 
-<<<<<<< HEAD
-    private static function getLongRunningDescriptors()
-=======
-    public static function getLongRunningDescriptors()
->>>>>>> bdae3ac2
-    {
-        return [
-            'createInstance' => [
-                'operationReturnType' => '\google\spanner\admin\instance\v1\Instance',
-                'metadataReturnType' => '\google\spanner\admin\instance\v1\CreateInstanceMetadata',
-            ],
-            'updateInstance' => [
-                'operationReturnType' => '\google\spanner\admin\instance\v1\Instance',
-                'metadataReturnType' => '\google\spanner\admin\instance\v1\UpdateInstanceMetadata',
-            ],
-        ];
-    }
-
-    /**
-     * Return an OperationsClient object with the same endpoint as $this.
-     *
-     * @return \Google\GAX\LongRunning\OperationsClient
-     */
-    public function getOperationsClient()
-    {
-        return $this->operationsClient;
-    }
-
-    /**
-     * Resume an existing long running operation that was previously started
-     * by a long running API method. If $methodName is not provided, or does
-     * not match a long running API method, then the operation can still be
-     * resumed, but the OperationResponse object will not deserialize the
-     * final response.
-     *
-     * @param string $operationName The name of the long running operation
-     * @param string $methodName    The name of the method used to start the operation
-     *
-     * @return \Google\GAX\OperationResponse
-     */
-    public function resumeOperation($operationName, $methodName = null)
-    {
-        $lroDescriptors = self::getLongRunningDescriptors();
-        if (!is_null($methodName) && array_key_exists($methodName, $lroDescriptors)) {
-            $options = $lroDescriptors[$methodName];
-        } else {
-            $options = [];
-        }
-        $operation = new OperationResponse($operationName, $this->getOperationsClient(), $options);
-        $operation->reload();
-
-        return $operation;
-    }
-
     // TODO(garrettjones): add channel (when supported in gRPC)
     /**
      * Constructor.
@@ -343,14 +267,14 @@
      *                       Optional. Options for configuring the service API wrapper.
      *
      *     @type string $serviceAddress The domain name of the API remote host.
-     *                                  Default 'spanner.googleapis.com'.
+     *                                  Default 'wrenchworks.googleapis.com'.
      *     @type mixed $port The port on which to connect to the remote host. Default 443.
-     *     @type \Grpc\ChannelCredentials $sslCreds
+     *     @type Grpc\ChannelCredentials $sslCreds
      *           A `ChannelCredentials` for use with an SSL-enabled channel.
      *           Default: a credentials object returned from
-     *           \Grpc\ChannelCredentials::createSsl()
+     *           Grpc\ChannelCredentials::createSsl()
      *     @type array $scopes A string array of scopes to use when acquiring credentials.
-     *                         Default the scopes for the Google Cloud Spanner Instance Admin API.
+     *                         Default the scopes for the Google Cloud Spanner Admin Instance API.
      *     @type array $retryingOverride
      *           An associative array of string => RetryOptions, where the keys
      *           are method names (e.g. 'createFoo'), that overrides default retrying
@@ -363,20 +287,21 @@
      *     @type string $appName The codename of the calling service. Default 'gax'.
      *     @type string $appVersion The version of the calling service.
      *                              Default: the current version of GAX.
-     *     @type \Google\Auth\CredentialsLoader $credentialsLoader
+     *     @type Google\Auth\CredentialsLoader $credentialsLoader
      *                              A CredentialsLoader object created using the
      *                              Google\Auth library.
      * }
      */
     public function __construct($options = [])
     {
+        $defaultScopes = [
+            'https://www.googleapis.com/auth/cloud-platform',
+            'https://www.googleapis.com/auth/spanner.admin',
+        ];
         $defaultOptions = [
             'serviceAddress' => self::SERVICE_ADDRESS,
             'port' => self::DEFAULT_SERVICE_PORT,
-            'scopes' => [
-                'https://www.googleapis.com/auth/cloud-platform',
-                'https://www.googleapis.com/auth/spanner.admin',
-            ],
+            'scopes' => $defaultScopes,
             'retryingOverride' => null,
             'timeoutMillis' => self::DEFAULT_TIMEOUT_MILLIS,
             'appName' => 'gax',
@@ -384,20 +309,11 @@
         ];
         $options = array_merge($defaultOptions, $options);
 
-        if (array_key_exists('operationsClient', $options)) {
-            $this->operationsClient = $options['operationsClient'];
-        } else {
-            $this->operationsClient = new OperationsClient([
-                'serviceAddress' => $options['serviceAddress'],
-                'scopes' => $options['scopes'],
-            ]);
-        }
-
         $headerDescriptor = new AgentHeaderDescriptor([
             'clientName' => $options['appName'],
             'clientVersion' => $options['appVersion'],
-            'codeGenName' => self::CODEGEN_NAME,
-            'codeGenVersion' => self::CODEGEN_VERSION,
+            'codeGenName' => self::_CODEGEN_NAME,
+            'codeGenVersion' => self::_CODEGEN_VERSION,
             'gaxVersion' => AgentHeaderDescriptor::getGaxVersion(),
             'phpVersion' => phpversion(),
         ]);
@@ -419,10 +335,6 @@
         foreach ($pageStreamingDescriptors as $method => $pageStreamingDescriptor) {
             $this->descriptors[$method]['pageStreamingDescriptor'] = $pageStreamingDescriptor;
         }
-        $longRunningDescriptors = self::getLongRunningDescriptors();
-        foreach ($longRunningDescriptors as $method => $longRunningDescriptor) {
-            $this->descriptors[$method]['longRunningDescriptor'] = $longRunningDescriptor + ['operationsClient' => $this->operationsClient];
-        }
 
         $clientConfigJsonString = file_get_contents(__DIR__.'/resources/instance_admin_client_config.json');
         $clientConfig = json_decode($clientConfigJsonString, true);
@@ -447,9 +359,6 @@
         $createInstanceAdminStubFunction = function ($hostname, $opts) {
             return new InstanceAdminGrpcClient($hostname, $opts);
         };
-        if (array_key_exists('createInstanceAdminStubFunction', $options)) {
-            $createInstanceAdminStubFunction = $options['createInstanceAdminStubFunction'];
-        }
         $this->instanceAdminStub = $this->grpcCredentialsHelper->createStub(
             $createInstanceAdminStubFunction,
             $options['serviceAddress'],
@@ -466,21 +375,13 @@
      * try {
      *     $instanceAdminClient = new InstanceAdminClient();
      *     $formattedParent = InstanceAdminClient::formatProjectName("[PROJECT]");
-     *     // Iterate through all elements
-     *     $pagedResponse = $instanceAdminClient->listInstanceConfigs($formattedParent);
-     *     foreach ($pagedResponse->iterateAllElements() as $element) {
-     *         // doSomethingWith($element);
-     *     }
-     *
-     *     // OR iterate over pages of elements, with the maximum page size set to 5
-     *     $pagedResponse = $instanceAdminClient->listInstanceConfigs($formattedParent, ['pageSize' => 5]);
-     *     foreach ($pagedResponse->iteratePages() as $page) {
-     *         foreach ($page as $element) {
-     *             // doSomethingWith($element);
-     *         }
+     *     foreach ($instanceAdminClient->listInstanceConfigs($formattedParent) as $element) {
+     *         // doThingsWith(element);
      *     }
      * } finally {
-     *     $instanceAdminClient->close();
+     *     if (isset($instanceAdminClient)) {
+     *         $instanceAdminClient->close();
+     *     }
      * }
      * ```
      *
@@ -548,7 +449,9 @@
      *     $formattedName = InstanceAdminClient::formatInstanceConfigName("[PROJECT]", "[INSTANCE_CONFIG]");
      *     $response = $instanceAdminClient->getInstanceConfig($formattedName);
      * } finally {
-     *     $instanceAdminClient->close();
+     *     if (isset($instanceAdminClient)) {
+     *         $instanceAdminClient->close();
+     *     }
      * }
      * ```
      *
@@ -598,21 +501,13 @@
      * try {
      *     $instanceAdminClient = new InstanceAdminClient();
      *     $formattedParent = InstanceAdminClient::formatProjectName("[PROJECT]");
-     *     // Iterate through all elements
-     *     $pagedResponse = $instanceAdminClient->listInstances($formattedParent);
-     *     foreach ($pagedResponse->iterateAllElements() as $element) {
-     *         // doSomethingWith($element);
-     *     }
-     *
-     *     // OR iterate over pages of elements, with the maximum page size set to 5
-     *     $pagedResponse = $instanceAdminClient->listInstances($formattedParent, ['pageSize' => 5]);
-     *     foreach ($pagedResponse->iteratePages() as $page) {
-     *         foreach ($page as $element) {
-     *             // doSomethingWith($element);
-     *         }
+     *     foreach ($instanceAdminClient->listInstances($formattedParent) as $element) {
+     *         // doThingsWith(element);
      *     }
      * } finally {
-     *     $instanceAdminClient->close();
+     *     if (isset($instanceAdminClient)) {
+     *         $instanceAdminClient->close();
+     *     }
      * }
      * ```
      *
@@ -641,15 +536,13 @@
      *          Some examples of using filters are:
      *
      *            &#42; name:&#42; --> The instance has a name.
-     *            &#42; name:Howl --> The instance's name contains the string "howl".
+     *            &#42; name:Howl --> The instance's name is howl.
      *            &#42; name:HOWL --> Equivalent to above.
      *            &#42; NAME:howl --> Equivalent to above.
-     *            &#42; labels.env:&#42; --> The instance has the label "env".
-     *            &#42; labels.env:dev --> The instance has the label "env" and the value of
-     *                                 the label contains the string "dev".
-     *            &#42; name:howl labels.env:dev --> The instance's name contains "howl" and
-     *                                           it has the label "env" with its value
-     *                                           containing "dev".
+     *            &#42; labels.env:&#42; --> The instance has the label env.
+     *            &#42; labels.env:dev --> The instance's label env has the value dev.
+     *            &#42; name:howl labels.env:dev --> The instance's name is howl and it has
+     *                                           the label env with value dev.
      *     @type \Google\GAX\RetrySettings $retrySettings
      *          Retry settings to use for this call. If present, then
      *          $timeoutMillis is ignored.
@@ -702,7 +595,9 @@
      *     $formattedName = InstanceAdminClient::formatInstanceName("[PROJECT]", "[INSTANCE]");
      *     $response = $instanceAdminClient->getInstance($formattedName);
      * } finally {
-     *     $instanceAdminClient->close();
+     *     if (isset($instanceAdminClient)) {
+     *         $instanceAdminClient->close();
+     *     }
      * }
      * ```
      *
@@ -787,34 +682,11 @@
      *     $formattedParent = InstanceAdminClient::formatProjectName("[PROJECT]");
      *     $instanceId = "";
      *     $instance = new Instance();
-     *     $operationResponse = $instanceAdminClient->createInstance($formattedParent, $instanceId, $instance);
-     *     $operationResponse->pollUntilComplete();
-     *     if ($operationResponse->operationSucceeded()) {
-     *       $result = $operationResponse->getResult();
-     *       // doSomethingWith($result)
-     *     } else {
-     *       $error = $operationResponse->getError();
-     *       // handleError($error)
+     *     $response = $instanceAdminClient->createInstance($formattedParent, $instanceId, $instance);
+     * } finally {
+     *     if (isset($instanceAdminClient)) {
+     *         $instanceAdminClient->close();
      *     }
-     *
-     *     // OR start the operation, keep the operation name, and resume later
-     *     $operationResponse = $instanceAdminClient->createInstance($formattedParent, $instanceId, $instance);
-     *     $operationName = $operationResponse->getName();
-     *     // ... do other work
-     *     $newOperationResponse = $instanceAdminClient->resumeOperation($operationName, 'createInstance');
-     *     while (!$newOperationResponse->isDone()) {
-     *         // ... do other work
-     *         $newOperationResponse->reload();
-     *     }
-     *     if ($newOperationResponse->operationSucceeded()) {
-     *       $result = $newOperationResponse->getResult();
-     *       // doSomethingWith($result)
-     *     } else {
-     *       $error = $newOperationResponse->getError();
-     *       // handleError($error)
-     *     }
-     * } finally {
-     *     $instanceAdminClient->close();
      * }
      * ```
      *
@@ -911,34 +783,11 @@
      *     $instanceAdminClient = new InstanceAdminClient();
      *     $instance = new Instance();
      *     $fieldMask = new FieldMask();
-     *     $operationResponse = $instanceAdminClient->updateInstance($instance, $fieldMask);
-     *     $operationResponse->pollUntilComplete();
-     *     if ($operationResponse->operationSucceeded()) {
-     *       $result = $operationResponse->getResult();
-     *       // doSomethingWith($result)
-     *     } else {
-     *       $error = $operationResponse->getError();
-     *       // handleError($error)
+     *     $response = $instanceAdminClient->updateInstance($instance, $fieldMask);
+     * } finally {
+     *     if (isset($instanceAdminClient)) {
+     *         $instanceAdminClient->close();
      *     }
-     *
-     *     // OR start the operation, keep the operation name, and resume later
-     *     $operationResponse = $instanceAdminClient->updateInstance($instance, $fieldMask);
-     *     $operationName = $operationResponse->getName();
-     *     // ... do other work
-     *     $newOperationResponse = $instanceAdminClient->resumeOperation($operationName, 'updateInstance');
-     *     while (!$newOperationResponse->isDone()) {
-     *         // ... do other work
-     *         $newOperationResponse->reload();
-     *     }
-     *     if ($newOperationResponse->operationSucceeded()) {
-     *       $result = $newOperationResponse->getResult();
-     *       // doSomethingWith($result)
-     *     } else {
-     *       $error = $newOperationResponse->getError();
-     *       // handleError($error)
-     *     }
-     * } finally {
-     *     $instanceAdminClient->close();
      * }
      * ```
      *
@@ -1005,7 +854,9 @@
      *     $formattedName = InstanceAdminClient::formatInstanceName("[PROJECT]", "[INSTANCE]");
      *     $instanceAdminClient->deleteInstance($formattedName);
      * } finally {
-     *     $instanceAdminClient->close();
+     *     if (isset($instanceAdminClient)) {
+     *         $instanceAdminClient->close();
+     *     }
      * }
      * ```
      *
@@ -1060,7 +911,9 @@
      *     $policy = new Policy();
      *     $response = $instanceAdminClient->setIamPolicy($formattedResource, $policy);
      * } finally {
-     *     $instanceAdminClient->close();
+     *     if (isset($instanceAdminClient)) {
+     *         $instanceAdminClient->close();
+     *     }
      * }
      * ```
      *
@@ -1122,7 +975,9 @@
      *     $formattedResource = InstanceAdminClient::formatInstanceName("[PROJECT]", "[INSTANCE]");
      *     $response = $instanceAdminClient->getIamPolicy($formattedResource);
      * } finally {
-     *     $instanceAdminClient->close();
+     *     if (isset($instanceAdminClient)) {
+     *         $instanceAdminClient->close();
+     *     }
      * }
      * ```
      *
@@ -1181,7 +1036,9 @@
      *     $permissions = [];
      *     $response = $instanceAdminClient->testIamPermissions($formattedResource, $permissions);
      * } finally {
-     *     $instanceAdminClient->close();
+     *     if (isset($instanceAdminClient)) {
+     *         $instanceAdminClient->close();
+     *     }
      * }
      * ```
      *
