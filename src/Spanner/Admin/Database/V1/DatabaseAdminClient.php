<?php
/*
 * Copyright 2016, Google Inc. All rights reserved.
 *
 * Licensed under the Apache License, Version 2.0 (the "License");
 * you may not use this file except in compliance with the License.
 * You may obtain a copy of the License at
 *
 *     http://www.apache.org/licenses/LICENSE-2.0
 *
 * Unless required by applicable law or agreed to in writing, software
 * distributed under the License is distributed on an "AS IS" BASIS,
 * WITHOUT WARRANTIES OR CONDITIONS OF ANY KIND, either express or implied.
 * See the License for the specific language governing permissions and
 * limitations under the License.
 */

/*
 * GENERATED CODE WARNING
 * This file was generated from the file
 * https://github.com/google/googleapis/blob/master/google/spanner/admin/database/v1/spanner_database_admin.proto
 * and updates to that file get reflected here through a refresh process.
 *
 * EXPERIMENTAL: this client library class has not yet been declared beta. This class may change
 * more frequently than those which have been declared beta or 1.0, including changes which break
 * backwards compatibility.
 */

namespace Google\Cloud\Spanner\Admin\Database\V1;

use Google\GAX\AgentHeaderDescriptor;
use Google\GAX\ApiCallable;
use Google\GAX\CallSettings;
use Google\GAX\GrpcConstants;
use Google\GAX\GrpcCredentialsHelper;
use Google\GAX\LongRunning\OperationsClient;
use Google\GAX\OperationResponse;
use Google\GAX\PageStreamingDescriptor;
use Google\GAX\PathTemplate;
use google\iam\v1\GetIamPolicyRequest;
use google\iam\v1\Policy;
use google\iam\v1\SetIamPolicyRequest;
use google\iam\v1\TestIamPermissionsRequest;
use google\spanner\admin\database\v1\CreateDatabaseMetadata;
use google\spanner\admin\database\v1\CreateDatabaseRequest;
use google\spanner\admin\database\v1\Database;
use google\spanner\admin\database\v1\DatabaseAdminGrpcClient;
use google\spanner\admin\database\v1\DropDatabaseRequest;
use google\spanner\admin\database\v1\GetDatabaseDdlRequest;
use google\spanner\admin\database\v1\GetDatabaseRequest;
use google\spanner\admin\database\v1\ListDatabasesRequest;
use google\spanner\admin\database\v1\UpdateDatabaseDdlMetadata;
use google\spanner\admin\database\v1\UpdateDatabaseDdlRequest;

/**
 * Service Description: Cloud Spanner Database Admin API.
 *
 * The Cloud Spanner Database Admin API can be used to create, drop, and
 * list databases. It also enables updating the schema of pre-existing
 * databases.
 *
 * EXPERIMENTAL: this client library class has not yet been declared beta. This class may change
 * more frequently than those which have been declared beta or 1.0, including changes which break
 * backwards compatibility.
 *
 * This class provides the ability to make remote calls to the backing service through method
 * calls that map to API methods. Sample code to get started:
 *
 * ```
 * try {
 *     $databaseAdminClient = new DatabaseAdminClient();
 *     $formattedParent = DatabaseAdminClient::formatInstanceName("[PROJECT]", "[INSTANCE]");
 *     // Iterate through all elements
 *     $pagedResponse = $databaseAdminClient->listDatabases($formattedParent);
 *     foreach ($pagedResponse->iterateAllElements() as $element) {
 *         // doSomethingWith($element);
 *     }
 *
 *     // OR iterate over pages of elements, with the maximum page size set to 5
 *     $pagedResponse = $databaseAdminClient->listDatabases($formattedParent, ['pageSize' => 5]);
 *     foreach ($pagedResponse->iteratePages() as $page) {
 *         foreach ($page as $element) {
 *             // doSomethingWith($element);
 *         }
 *     }
 * } finally {
 *     $databaseAdminClient->close();
 * }
 * ```
 *
 * Many parameters require resource names to be formatted in a particular way. To assist
 * with these names, this class includes a format method for each type of name, and additionally
 * a parse method to extract the individual identifiers contained within names that are
 * returned.
 */
class DatabaseAdminClient
{
    /**
     * The default address of the service.
     */
    const SERVICE_ADDRESS = 'spanner.googleapis.com';

    /**
     * The default port of the service.
     */
    const DEFAULT_SERVICE_PORT = 443;

    /**
     * The default timeout for non-retrying methods.
     */
    const DEFAULT_TIMEOUT_MILLIS = 30000;

    /**
     * The name of the code generator, to be included in the agent header.
     */
    const CODEGEN_NAME = 'gapic';

    /**
     * The code generator version, to be included in the agent header.
     */
    const CODEGEN_VERSION = '0.1.0';

    private static $instanceNameTemplate;
    private static $databaseNameTemplate;

    private $grpcCredentialsHelper;
    private $databaseAdminStub;
    private $scopes;
    private $defaultCallSettings;
    private $descriptors;
    private $operationsClient;

    /**
     * Formats a string containing the fully-qualified path to represent
     * a instance resource.
     */
    public static function formatInstanceName($project, $instance)
    {
        return self::getInstanceNameTemplate()->render([
            'project' => $project,
            'instance' => $instance,
        ]);
    }

    /**
     * Formats a string containing the fully-qualified path to represent
     * a database resource.
     */
    public static function formatDatabaseName($project, $instance, $database)
    {
        return self::getDatabaseNameTemplate()->render([
            'project' => $project,
            'instance' => $instance,
            'database' => $database,
        ]);
    }

    /**
     * Parses the project from the given fully-qualified path which
     * represents a instance resource.
     */
    public static function parseProjectFromInstanceName($instanceName)
    {
        return self::getInstanceNameTemplate()->match($instanceName)['project'];
    }

    /**
     * Parses the instance from the given fully-qualified path which
     * represents a instance resource.
     */
    public static function parseInstanceFromInstanceName($instanceName)
    {
        return self::getInstanceNameTemplate()->match($instanceName)['instance'];
    }

    /**
     * Parses the project from the given fully-qualified path which
     * represents a database resource.
     */
    public static function parseProjectFromDatabaseName($databaseName)
    {
        return self::getDatabaseNameTemplate()->match($databaseName)['project'];
    }

    /**
     * Parses the instance from the given fully-qualified path which
     * represents a database resource.
     */
    public static function parseInstanceFromDatabaseName($databaseName)
    {
        return self::getDatabaseNameTemplate()->match($databaseName)['instance'];
    }

    /**
     * Parses the database from the given fully-qualified path which
     * represents a database resource.
     */
    public static function parseDatabaseFromDatabaseName($databaseName)
    {
        return self::getDatabaseNameTemplate()->match($databaseName)['database'];
    }

    private static function getInstanceNameTemplate()
    {
        if (self::$instanceNameTemplate == null) {
            self::$instanceNameTemplate = new PathTemplate('projects/{project}/instances/{instance}');
        }

        return self::$instanceNameTemplate;
    }

    private static function getDatabaseNameTemplate()
    {
        if (self::$databaseNameTemplate == null) {
            self::$databaseNameTemplate = new PathTemplate('projects/{project}/instances/{instance}/databases/{database}');
        }

        return self::$databaseNameTemplate;
    }

    private static function getPageStreamingDescriptors()
    {
        $listDatabasesPageStreamingDescriptor =
                new PageStreamingDescriptor([
                    'requestPageTokenField' => 'page_token',
                    'requestPageSizeField' => 'page_size',
                    'responsePageTokenField' => 'next_page_token',
                    'resourceField' => 'databases',
                ]);

        $pageStreamingDescriptors = [
            'listDatabases' => $listDatabasesPageStreamingDescriptor,
        ];

        return $pageStreamingDescriptors;
    }

<<<<<<< HEAD
    private static function getLongRunningDescriptors()
=======
    public static function getLongRunningDescriptors()
>>>>>>> bdae3ac2
    {
        return [
            'createDatabase' => [
                'operationReturnType' => '\google\spanner\admin\database\v1\Database',
                'metadataReturnType' => '\google\spanner\admin\database\v1\CreateDatabaseMetadata',
            ],
            'updateDatabaseDdl' => [
                'operationReturnType' => '\google\protobuf\EmptyC',
                'metadataReturnType' => '\google\spanner\admin\database\v1\UpdateDatabaseDdlMetadata',
            ],
        ];
    }

    /**
     * Return an OperationsClient object with the same endpoint as $this.
     *
     * @return \Google\GAX\LongRunning\OperationsClient
     */
    public function getOperationsClient()
    {
        return $this->operationsClient;
    }

    /**
     * Resume an existing long running operation that was previously started
     * by a long running API method. If $methodName is not provided, or does
     * not match a long running API method, then the operation can still be
     * resumed, but the OperationResponse object will not deserialize the
     * final response.
     *
     * @param string $operationName The name of the long running operation
     * @param string $methodName    The name of the method used to start the operation
     *
     * @return \Google\GAX\OperationResponse
     */
    public function resumeOperation($operationName, $methodName = null)
    {
        $lroDescriptors = self::getLongRunningDescriptors();
        if (!is_null($methodName) && array_key_exists($methodName, $lroDescriptors)) {
            $options = $lroDescriptors[$methodName];
        } else {
            $options = [];
        }
        $operation = new OperationResponse($operationName, $this->getOperationsClient(), $options);
        $operation->reload();

        return $operation;
    }

    // TODO(garrettjones): add channel (when supported in gRPC)
    /**
     * Constructor.
     *
     * @param array $options {
     *                       Optional. Options for configuring the service API wrapper.
     *
     *     @type string $serviceAddress The domain name of the API remote host.
     *                                  Default 'spanner.googleapis.com'.
     *     @type mixed $port The port on which to connect to the remote host. Default 443.
     *     @type \Grpc\ChannelCredentials $sslCreds
     *           A `ChannelCredentials` for use with an SSL-enabled channel.
     *           Default: a credentials object returned from
     *           \Grpc\ChannelCredentials::createSsl()
     *     @type array $scopes A string array of scopes to use when acquiring credentials.
     *                         Default the scopes for the Google Cloud Spanner Database Admin API.
     *     @type array $retryingOverride
     *           An associative array of string => RetryOptions, where the keys
     *           are method names (e.g. 'createFoo'), that overrides default retrying
     *           settings. A value of null indicates that the method in question should
     *           not retry.
     *     @type int $timeoutMillis The timeout in milliseconds to use for calls
     *                              that don't use retries. For calls that use retries,
     *                              set the timeout in RetryOptions.
     *                              Default: 30000 (30 seconds)
     *     @type string $appName The codename of the calling service. Default 'gax'.
     *     @type string $appVersion The version of the calling service.
     *                              Default: the current version of GAX.
     *     @type \Google\Auth\CredentialsLoader $credentialsLoader
     *                              A CredentialsLoader object created using the
     *                              Google\Auth library.
     * }
     */
    public function __construct($options = [])
    {
        $defaultOptions = [
            'serviceAddress' => self::SERVICE_ADDRESS,
            'port' => self::DEFAULT_SERVICE_PORT,
            'scopes' => [
                'https://www.googleapis.com/auth/cloud-platform',
                'https://www.googleapis.com/auth/spanner.admin',
            ],
            'retryingOverride' => null,
            'timeoutMillis' => self::DEFAULT_TIMEOUT_MILLIS,
            'appName' => 'gax',
            'appVersion' => AgentHeaderDescriptor::getGaxVersion(),
        ];
        $options = array_merge($defaultOptions, $options);

        if (array_key_exists('operationsClient', $options)) {
            $this->operationsClient = $options['operationsClient'];
        } else {
            $this->operationsClient = new OperationsClient([
                'serviceAddress' => $options['serviceAddress'],
                'scopes' => $options['scopes'],
            ]);
        }

        $headerDescriptor = new AgentHeaderDescriptor([
            'clientName' => $options['appName'],
            'clientVersion' => $options['appVersion'],
            'codeGenName' => self::CODEGEN_NAME,
            'codeGenVersion' => self::CODEGEN_VERSION,
            'gaxVersion' => AgentHeaderDescriptor::getGaxVersion(),
            'phpVersion' => phpversion(),
        ]);

        $defaultDescriptors = ['headerDescriptor' => $headerDescriptor];
        $this->descriptors = [
            'listDatabases' => $defaultDescriptors,
            'createDatabase' => $defaultDescriptors,
            'getDatabase' => $defaultDescriptors,
            'updateDatabaseDdl' => $defaultDescriptors,
            'dropDatabase' => $defaultDescriptors,
            'getDatabaseDdl' => $defaultDescriptors,
            'setIamPolicy' => $defaultDescriptors,
            'getIamPolicy' => $defaultDescriptors,
            'testIamPermissions' => $defaultDescriptors,
        ];
        $pageStreamingDescriptors = self::getPageStreamingDescriptors();
        foreach ($pageStreamingDescriptors as $method => $pageStreamingDescriptor) {
            $this->descriptors[$method]['pageStreamingDescriptor'] = $pageStreamingDescriptor;
        }
        $longRunningDescriptors = self::getLongRunningDescriptors();
        foreach ($longRunningDescriptors as $method => $longRunningDescriptor) {
            $this->descriptors[$method]['longRunningDescriptor'] = $longRunningDescriptor + ['operationsClient' => $this->operationsClient];
        }

        $clientConfigJsonString = file_get_contents(__DIR__.'/resources/database_admin_client_config.json');
        $clientConfig = json_decode($clientConfigJsonString, true);
        $this->defaultCallSettings =
                CallSettings::load(
                    'google.spanner.admin.database.v1.DatabaseAdmin',
                    $clientConfig,
                    $options['retryingOverride'],
                    GrpcConstants::getStatusCodeNames(),
                    $options['timeoutMillis']
                );

        $this->scopes = $options['scopes'];

        $createStubOptions = [];
        if (array_key_exists('sslCreds', $options)) {
            $createStubOptions['sslCreds'] = $options['sslCreds'];
        }
        $grpcCredentialsHelperOptions = array_diff_key($options, $defaultOptions);
        $this->grpcCredentialsHelper = new GrpcCredentialsHelper($this->scopes, $grpcCredentialsHelperOptions);

        $createDatabaseAdminStubFunction = function ($hostname, $opts) {
            return new DatabaseAdminGrpcClient($hostname, $opts);
        };
        if (array_key_exists('createDatabaseAdminStubFunction', $options)) {
            $createDatabaseAdminStubFunction = $options['createDatabaseAdminStubFunction'];
        }
        $this->databaseAdminStub = $this->grpcCredentialsHelper->createStub(
            $createDatabaseAdminStubFunction,
            $options['serviceAddress'],
            $options['port'],
            $createStubOptions
        );
    }

    /**
     * Lists Cloud Spanner databases.
     *
     * Sample code:
     * ```
     * try {
     *     $databaseAdminClient = new DatabaseAdminClient();
     *     $formattedParent = DatabaseAdminClient::formatInstanceName("[PROJECT]", "[INSTANCE]");
     *     // Iterate through all elements
     *     $pagedResponse = $databaseAdminClient->listDatabases($formattedParent);
     *     foreach ($pagedResponse->iterateAllElements() as $element) {
     *         // doSomethingWith($element);
     *     }
     *
     *     // OR iterate over pages of elements, with the maximum page size set to 5
     *     $pagedResponse = $databaseAdminClient->listDatabases($formattedParent, ['pageSize' => 5]);
     *     foreach ($pagedResponse->iteratePages() as $page) {
     *         foreach ($page as $element) {
     *             // doSomethingWith($element);
     *         }
     *     }
     * } finally {
     *     $databaseAdminClient->close();
     * }
     * ```
     *
     * @param string $parent       Required. The instance whose databases should be listed.
     *                             Values are of the form `projects/<project>/instances/<instance>`.
     * @param array  $optionalArgs {
     *                             Optional.
     *
     *     @type int $pageSize
     *          The maximum number of resources contained in the underlying API
     *          response. The API may return fewer values in a page, even if
     *          there are additional values to be retrieved.
     *     @type string $pageToken
     *          A page token is used to specify a page of values to be returned.
     *          If no page token is specified (the default), the first page
     *          of values will be returned. Any page token used here must have
     *          been generated by a previous call to the API.
     *     @type \Google\GAX\RetrySettings $retrySettings
     *          Retry settings to use for this call. If present, then
     *          $timeoutMillis is ignored.
     *     @type int $timeoutMillis
     *          Timeout to use for this call. Only used if $retrySettings
     *          is not set.
     * }
     *
     * @return \Google\GAX\PagedListResponse
     *
     * @throws \Google\GAX\ApiException if the remote call fails
     */
    public function listDatabases($parent, $optionalArgs = [])
    {
        $request = new ListDatabasesRequest();
        $request->setParent($parent);
        if (isset($optionalArgs['pageSize'])) {
            $request->setPageSize($optionalArgs['pageSize']);
        }
        if (isset($optionalArgs['pageToken'])) {
            $request->setPageToken($optionalArgs['pageToken']);
        }

        $mergedSettings = $this->defaultCallSettings['listDatabases']->merge(
            new CallSettings($optionalArgs)
        );
        $callable = ApiCallable::createApiCall(
            $this->databaseAdminStub,
            'ListDatabases',
            $mergedSettings,
            $this->descriptors['listDatabases']
        );

        return $callable(
            $request,
            [],
            ['call_credentials_callback' => $this->createCredentialsCallback()]);
    }

    /**
     * Creates a new Cloud Spanner database and starts to prepare it for serving.
     * The returned [long-running operation][google.longrunning.Operation] will
     * have a name of the format `<database_name>/operations/<operation_id>` and
     * can be used to track preparation of the database. The
     * [metadata][google.longrunning.Operation.metadata] field type is
     * [CreateDatabaseMetadata][google.spanner.admin.database.v1.CreateDatabaseMetadata]. The
     * [response][google.longrunning.Operation.response] field type is
     * [Database][google.spanner.admin.database.v1.Database], if successful.
     *
     * Sample code:
     * ```
     * try {
     *     $databaseAdminClient = new DatabaseAdminClient();
     *     $formattedParent = DatabaseAdminClient::formatInstanceName("[PROJECT]", "[INSTANCE]");
     *     $createStatement = "";
     *     $operationResponse = $databaseAdminClient->createDatabase($formattedParent, $createStatement);
     *     $operationResponse->pollUntilComplete();
     *     if ($operationResponse->operationSucceeded()) {
     *       $result = $operationResponse->getResult();
     *       // doSomethingWith($result)
     *     } else {
     *       $error = $operationResponse->getError();
     *       // handleError($error)
     *     }
     *
     *     // OR start the operation, keep the operation name, and resume later
     *     $operationResponse = $databaseAdminClient->createDatabase($formattedParent, $createStatement);
     *     $operationName = $operationResponse->getName();
     *     // ... do other work
     *     $newOperationResponse = $databaseAdminClient->resumeOperation($operationName, 'createDatabase');
     *     while (!$newOperationResponse->isDone()) {
     *         // ... do other work
     *         $newOperationResponse->reload();
     *     }
     *     if ($newOperationResponse->operationSucceeded()) {
     *       $result = $newOperationResponse->getResult();
     *       // doSomethingWith($result)
     *     } else {
     *       $error = $newOperationResponse->getError();
     *       // handleError($error)
     *     }
     * } finally {
     *     $databaseAdminClient->close();
     * }
     * ```
     *
     * @param string $parent          Required. The name of the instance that will serve the new database.
     *                                Values are of the form `projects/<project>/instances/<instance>`.
     * @param string $createStatement Required. A `CREATE DATABASE` statement, which specifies the ID of the
     *                                new database.  The database ID must conform to the regular expression
     *                                `[a-z][a-z0-9_\-]&#42;[a-z0-9]` and be between 2 and 30 characters in length.
     * @param array  $optionalArgs    {
     *                                Optional.
     *
     *     @type string[] $extraStatements
     *          An optional list of DDL statements to run inside the newly created
     *          database. Statements can create tables, indexes, etc. These
     *          statements execute atomically with the creation of the database:
     *          if there is an error in any statement, the database is not created.
     *     @type \Google\GAX\RetrySettings $retrySettings
     *          Retry settings to use for this call. If present, then
     *          $timeoutMillis is ignored.
     *     @type int $timeoutMillis
     *          Timeout to use for this call. Only used if $retrySettings
     *          is not set.
     * }
     *
     * @return \google\longrunning\Operation
     *
     * @throws \Google\GAX\ApiException if the remote call fails
     */
    public function createDatabase($parent, $createStatement, $optionalArgs = [])
    {
        $request = new CreateDatabaseRequest();
        $request->setParent($parent);
        $request->setCreateStatement($createStatement);
        if (isset($optionalArgs['extraStatements'])) {
            foreach ($optionalArgs['extraStatements'] as $elem) {
                $request->addExtraStatements($elem);
            }
        }

        $mergedSettings = $this->defaultCallSettings['createDatabase']->merge(
            new CallSettings($optionalArgs)
        );
        $callable = ApiCallable::createApiCall(
            $this->databaseAdminStub,
            'CreateDatabase',
            $mergedSettings,
            $this->descriptors['createDatabase']
        );

        return $callable(
            $request,
            [],
            ['call_credentials_callback' => $this->createCredentialsCallback()]);
    }

    /**
     * Gets the state of a Cloud Spanner database.
     *
     * Sample code:
     * ```
     * try {
     *     $databaseAdminClient = new DatabaseAdminClient();
     *     $formattedName = DatabaseAdminClient::formatDatabaseName("[PROJECT]", "[INSTANCE]", "[DATABASE]");
     *     $response = $databaseAdminClient->getDatabase($formattedName);
     * } finally {
     *     $databaseAdminClient->close();
     * }
     * ```
     *
     * @param string $name         Required. The name of the requested database. Values are of the form
     *                             `projects/<project>/instances/<instance>/databases/<database>`.
     * @param array  $optionalArgs {
     *                             Optional.
     *
     *     @type \Google\GAX\RetrySettings $retrySettings
     *          Retry settings to use for this call. If present, then
     *          $timeoutMillis is ignored.
     *     @type int $timeoutMillis
     *          Timeout to use for this call. Only used if $retrySettings
     *          is not set.
     * }
     *
     * @return \google\spanner\admin\database\v1\Database
     *
     * @throws \Google\GAX\ApiException if the remote call fails
     */
    public function getDatabase($name, $optionalArgs = [])
    {
        $request = new GetDatabaseRequest();
        $request->setName($name);

        $mergedSettings = $this->defaultCallSettings['getDatabase']->merge(
            new CallSettings($optionalArgs)
        );
        $callable = ApiCallable::createApiCall(
            $this->databaseAdminStub,
            'GetDatabase',
            $mergedSettings,
            $this->descriptors['getDatabase']
        );

        return $callable(
            $request,
            [],
            ['call_credentials_callback' => $this->createCredentialsCallback()]);
    }

    /**
     * Updates the schema of a Cloud Spanner database by
     * creating/altering/dropping tables, columns, indexes, etc. The returned
     * [long-running operation][google.longrunning.Operation] will have a name of
     * the format `<database_name>/operations/<operation_id>` and can be used to
     * track execution of the schema change(s). The
     * [metadata][google.longrunning.Operation.metadata] field type is
     * [UpdateDatabaseDdlMetadata][google.spanner.admin.database.v1.UpdateDatabaseDdlMetadata].  The operation has no response.
     *
     * Sample code:
     * ```
     * try {
     *     $databaseAdminClient = new DatabaseAdminClient();
     *     $formattedDatabase = DatabaseAdminClient::formatDatabaseName("[PROJECT]", "[INSTANCE]", "[DATABASE]");
     *     $statements = [];
     *     $operationResponse = $databaseAdminClient->updateDatabaseDdl($formattedDatabase, $statements);
     *     $operationResponse->pollUntilComplete();
     *     if ($operationResponse->operationSucceeded()) {
     *       // operation succeeded and returns no value
     *     } else {
     *       $error = $operationResponse->getError();
     *       // handleError($error)
     *     }
     *
     *     // OR start the operation, keep the operation name, and resume later
     *     $operationResponse = $databaseAdminClient->updateDatabaseDdl($formattedDatabase, $statements);
     *     $operationName = $operationResponse->getName();
     *     // ... do other work
     *     $newOperationResponse = $databaseAdminClient->resumeOperation($operationName, 'updateDatabaseDdl');
     *     while (!$newOperationResponse->isDone()) {
     *         // ... do other work
     *         $newOperationResponse->reload();
     *     }
     *     if ($newOperationResponse->operationSucceeded()) {
     *       // operation succeeded and returns no value
     *     } else {
     *       $error = $newOperationResponse->getError();
     *       // handleError($error)
     *     }
     * } finally {
     *     $databaseAdminClient->close();
     * }
     * ```
     *
     * @param string   $database     Required. The database to update.
     * @param string[] $statements   DDL statements to be applied to the database.
     * @param array    $optionalArgs {
     *                               Optional.
     *
     *     @type string $operationId
     *          If empty, the new update request is assigned an
     *          automatically-generated operation ID. Otherwise, `operation_id`
     *          is used to construct the name of the resulting
     *          [Operation][google.longrunning.Operation].
     *
     *          Specifying an explicit operation ID simplifies determining
     *          whether the statements were executed in the event that the
     *          [UpdateDatabaseDdl][google.spanner.admin.database.v1.DatabaseAdmin.UpdateDatabaseDdl] call is replayed,
     *          or the return value is otherwise lost: the [database][google.spanner.admin.database.v1.UpdateDatabaseDdlRequest.database] and
     *          `operation_id` fields can be combined to form the
     *          [name][google.longrunning.Operation.name] of the resulting
     *          [longrunning.Operation][google.longrunning.Operation]: `<database>/operations/<operation_id>`.
     *
     *          `operation_id` should be unique within the database, and must be
     *          a valid identifier: `[a-zA-Z][a-zA-Z0-9_]&#42;`. Note that
     *          automatically-generated operation IDs always begin with an
     *          underscore. If the named operation already exists,
     *          [UpdateDatabaseDdl][google.spanner.admin.database.v1.DatabaseAdmin.UpdateDatabaseDdl] returns
     *          `ALREADY_EXISTS`.
     *     @type \Google\GAX\RetrySettings $retrySettings
     *          Retry settings to use for this call. If present, then
     *          $timeoutMillis is ignored.
     *     @type int $timeoutMillis
     *          Timeout to use for this call. Only used if $retrySettings
     *          is not set.
     * }
     *
     * @return \google\longrunning\Operation
     *
     * @throws \Google\GAX\ApiException if the remote call fails
     */
    public function updateDatabaseDdl($database, $statements, $optionalArgs = [])
    {
        $request = new UpdateDatabaseDdlRequest();
        $request->setDatabase($database);
        foreach ($statements as $elem) {
            $request->addStatements($elem);
        }
        if (isset($optionalArgs['operationId'])) {
            $request->setOperationId($optionalArgs['operationId']);
        }

        $mergedSettings = $this->defaultCallSettings['updateDatabaseDdl']->merge(
            new CallSettings($optionalArgs)
        );
        $callable = ApiCallable::createApiCall(
            $this->databaseAdminStub,
            'UpdateDatabaseDdl',
            $mergedSettings,
            $this->descriptors['updateDatabaseDdl']
        );

        return $callable(
            $request,
            [],
            ['call_credentials_callback' => $this->createCredentialsCallback()]);
    }

    /**
     * Drops (aka deletes) a Cloud Spanner database.
     *
     * Sample code:
     * ```
     * try {
     *     $databaseAdminClient = new DatabaseAdminClient();
     *     $formattedDatabase = DatabaseAdminClient::formatDatabaseName("[PROJECT]", "[INSTANCE]", "[DATABASE]");
     *     $databaseAdminClient->dropDatabase($formattedDatabase);
     * } finally {
     *     $databaseAdminClient->close();
     * }
     * ```
     *
     * @param string $database     Required. The database to be dropped.
     * @param array  $optionalArgs {
     *                             Optional.
     *
     *     @type \Google\GAX\RetrySettings $retrySettings
     *          Retry settings to use for this call. If present, then
     *          $timeoutMillis is ignored.
     *     @type int $timeoutMillis
     *          Timeout to use for this call. Only used if $retrySettings
     *          is not set.
     * }
     *
     * @throws \Google\GAX\ApiException if the remote call fails
     */
    public function dropDatabase($database, $optionalArgs = [])
    {
        $request = new DropDatabaseRequest();
        $request->setDatabase($database);

        $mergedSettings = $this->defaultCallSettings['dropDatabase']->merge(
            new CallSettings($optionalArgs)
        );
        $callable = ApiCallable::createApiCall(
            $this->databaseAdminStub,
            'DropDatabase',
            $mergedSettings,
            $this->descriptors['dropDatabase']
        );

        return $callable(
            $request,
            [],
            ['call_credentials_callback' => $this->createCredentialsCallback()]);
    }

    /**
     * Returns the schema of a Cloud Spanner database as a list of formatted
     * DDL statements. This method does not show pending schema updates, those may
     * be queried using the [Operations][google.longrunning.Operations] API.
     *
     * Sample code:
     * ```
     * try {
     *     $databaseAdminClient = new DatabaseAdminClient();
     *     $formattedDatabase = DatabaseAdminClient::formatDatabaseName("[PROJECT]", "[INSTANCE]", "[DATABASE]");
     *     $response = $databaseAdminClient->getDatabaseDdl($formattedDatabase);
     * } finally {
     *     $databaseAdminClient->close();
     * }
     * ```
     *
     * @param string $database     Required. The database whose schema we wish to get.
     * @param array  $optionalArgs {
     *                             Optional.
     *
     *     @type \Google\GAX\RetrySettings $retrySettings
     *          Retry settings to use for this call. If present, then
     *          $timeoutMillis is ignored.
     *     @type int $timeoutMillis
     *          Timeout to use for this call. Only used if $retrySettings
     *          is not set.
     * }
     *
     * @return \google\spanner\admin\database\v1\GetDatabaseDdlResponse
     *
     * @throws \Google\GAX\ApiException if the remote call fails
     */
    public function getDatabaseDdl($database, $optionalArgs = [])
    {
        $request = new GetDatabaseDdlRequest();
        $request->setDatabase($database);

        $mergedSettings = $this->defaultCallSettings['getDatabaseDdl']->merge(
            new CallSettings($optionalArgs)
        );
        $callable = ApiCallable::createApiCall(
            $this->databaseAdminStub,
            'GetDatabaseDdl',
            $mergedSettings,
            $this->descriptors['getDatabaseDdl']
        );

        return $callable(
            $request,
            [],
            ['call_credentials_callback' => $this->createCredentialsCallback()]);
    }

    /**
     * Sets the access control policy on a database resource. Replaces any
     * existing policy.
     *
     * Authorization requires `spanner.databases.setIamPolicy` permission on
     * [resource][google.iam.v1.SetIamPolicyRequest.resource].
     *
     * Sample code:
     * ```
     * try {
     *     $databaseAdminClient = new DatabaseAdminClient();
     *     $formattedResource = DatabaseAdminClient::formatDatabaseName("[PROJECT]", "[INSTANCE]", "[DATABASE]");
     *     $policy = new Policy();
     *     $response = $databaseAdminClient->setIamPolicy($formattedResource, $policy);
     * } finally {
     *     $databaseAdminClient->close();
     * }
     * ```
     *
     * @param string $resource     REQUIRED: The resource for which the policy is being specified.
     *                             `resource` is usually specified as a path. For example, a Project
     *                             resource is specified as `projects/{project}`.
     * @param Policy $policy       REQUIRED: The complete policy to be applied to the `resource`. The size of
     *                             the policy is limited to a few 10s of KB. An empty policy is a
     *                             valid policy but certain Cloud Platform services (such as Projects)
     *                             might reject them.
     * @param array  $optionalArgs {
     *                             Optional.
     *
     *     @type \Google\GAX\RetrySettings $retrySettings
     *          Retry settings to use for this call. If present, then
     *          $timeoutMillis is ignored.
     *     @type int $timeoutMillis
     *          Timeout to use for this call. Only used if $retrySettings
     *          is not set.
     * }
     *
     * @return \google\iam\v1\Policy
     *
     * @throws \Google\GAX\ApiException if the remote call fails
     */
    public function setIamPolicy($resource, $policy, $optionalArgs = [])
    {
        $request = new SetIamPolicyRequest();
        $request->setResource($resource);
        $request->setPolicy($policy);

        $mergedSettings = $this->defaultCallSettings['setIamPolicy']->merge(
            new CallSettings($optionalArgs)
        );
        $callable = ApiCallable::createApiCall(
            $this->databaseAdminStub,
            'SetIamPolicy',
            $mergedSettings,
            $this->descriptors['setIamPolicy']
        );

        return $callable(
            $request,
            [],
            ['call_credentials_callback' => $this->createCredentialsCallback()]);
    }

    /**
     * Gets the access control policy for a database resource. Returns an empty
     * policy if a database exists but does not have a policy set.
     *
     * Authorization requires `spanner.databases.getIamPolicy` permission on
     * [resource][google.iam.v1.GetIamPolicyRequest.resource].
     *
     * Sample code:
     * ```
     * try {
     *     $databaseAdminClient = new DatabaseAdminClient();
     *     $formattedResource = DatabaseAdminClient::formatDatabaseName("[PROJECT]", "[INSTANCE]", "[DATABASE]");
     *     $response = $databaseAdminClient->getIamPolicy($formattedResource);
     * } finally {
     *     $databaseAdminClient->close();
     * }
     * ```
     *
     * @param string $resource     REQUIRED: The resource for which the policy is being requested.
     *                             `resource` is usually specified as a path. For example, a Project
     *                             resource is specified as `projects/{project}`.
     * @param array  $optionalArgs {
     *                             Optional.
     *
     *     @type \Google\GAX\RetrySettings $retrySettings
     *          Retry settings to use for this call. If present, then
     *          $timeoutMillis is ignored.
     *     @type int $timeoutMillis
     *          Timeout to use for this call. Only used if $retrySettings
     *          is not set.
     * }
     *
     * @return \google\iam\v1\Policy
     *
     * @throws \Google\GAX\ApiException if the remote call fails
     */
    public function getIamPolicy($resource, $optionalArgs = [])
    {
        $request = new GetIamPolicyRequest();
        $request->setResource($resource);

        $mergedSettings = $this->defaultCallSettings['getIamPolicy']->merge(
            new CallSettings($optionalArgs)
        );
        $callable = ApiCallable::createApiCall(
            $this->databaseAdminStub,
            'GetIamPolicy',
            $mergedSettings,
            $this->descriptors['getIamPolicy']
        );

        return $callable(
            $request,
            [],
            ['call_credentials_callback' => $this->createCredentialsCallback()]);
    }

    /**
     * Returns permissions that the caller has on the specified database resource.
     *
     * Attempting this RPC on a non-existent Cloud Spanner database will result in
     * a NOT_FOUND error if the user has `spanner.databases.list` permission on
     * the containing Cloud Spanner instance. Otherwise returns an empty set of
     * permissions.
     *
     * Sample code:
     * ```
     * try {
     *     $databaseAdminClient = new DatabaseAdminClient();
     *     $formattedResource = DatabaseAdminClient::formatDatabaseName("[PROJECT]", "[INSTANCE]", "[DATABASE]");
     *     $permissions = [];
     *     $response = $databaseAdminClient->testIamPermissions($formattedResource, $permissions);
     * } finally {
     *     $databaseAdminClient->close();
     * }
     * ```
     *
     * @param string   $resource     REQUIRED: The resource for which the policy detail is being requested.
     *                               `resource` is usually specified as a path. For example, a Project
     *                               resource is specified as `projects/{project}`.
     * @param string[] $permissions  The set of permissions to check for the `resource`. Permissions with
     *                               wildcards (such as '&#42;' or 'storage.&#42;') are not allowed. For more
     *                               information see
     *                               [IAM Overview](https://cloud.google.com/iam/docs/overview#permissions).
     * @param array    $optionalArgs {
     *                               Optional.
     *
     *     @type \Google\GAX\RetrySettings $retrySettings
     *          Retry settings to use for this call. If present, then
     *          $timeoutMillis is ignored.
     *     @type int $timeoutMillis
     *          Timeout to use for this call. Only used if $retrySettings
     *          is not set.
     * }
     *
     * @return \google\iam\v1\TestIamPermissionsResponse
     *
     * @throws \Google\GAX\ApiException if the remote call fails
     */
    public function testIamPermissions($resource, $permissions, $optionalArgs = [])
    {
        $request = new TestIamPermissionsRequest();
        $request->setResource($resource);
        foreach ($permissions as $elem) {
            $request->addPermissions($elem);
        }

        $mergedSettings = $this->defaultCallSettings['testIamPermissions']->merge(
            new CallSettings($optionalArgs)
        );
        $callable = ApiCallable::createApiCall(
            $this->databaseAdminStub,
            'TestIamPermissions',
            $mergedSettings,
            $this->descriptors['testIamPermissions']
        );

        return $callable(
            $request,
            [],
            ['call_credentials_callback' => $this->createCredentialsCallback()]);
    }

    /**
     * Initiates an orderly shutdown in which preexisting calls continue but new
     * calls are immediately cancelled.
     */
    public function close()
    {
        $this->databaseAdminStub->close();
    }

    private function createCredentialsCallback()
    {
        return $this->grpcCredentialsHelper->createCallCredentialsCallback();
    }
}<|MERGE_RESOLUTION|>--- conflicted
+++ resolved
@@ -1,18 +1,16 @@
 <?php
 /*
- * Copyright 2016, Google Inc. All rights reserved.
+ * Copyright 2016 Google Inc. All Rights Reserved.
  *
- * Licensed under the Apache License, Version 2.0 (the "License");
- * you may not use this file except in compliance with the License.
- * You may obtain a copy of the License at
+ * Licensed under the Apache License, Version 2.0 (the "License"); you may not use this file except
+ * in compliance with the License. You may obtain a copy of the License at
  *
- *     http://www.apache.org/licenses/LICENSE-2.0
+ * http://www.apache.org/licenses/LICENSE-2.0
  *
- * Unless required by applicable law or agreed to in writing, software
- * distributed under the License is distributed on an "AS IS" BASIS,
- * WITHOUT WARRANTIES OR CONDITIONS OF ANY KIND, either express or implied.
- * See the License for the specific language governing permissions and
- * limitations under the License.
+ * Unless required by applicable law or agreed to in writing, software distributed under the License
+ * is distributed on an "AS IS" BASIS, WITHOUT WARRANTIES OR CONDITIONS OF ANY KIND, either express
+ * or implied. See the License for the specific language governing permissions and limitations under
+ * the License.
  */
 
 /*
@@ -33,23 +31,18 @@
 use Google\GAX\CallSettings;
 use Google\GAX\GrpcConstants;
 use Google\GAX\GrpcCredentialsHelper;
-use Google\GAX\LongRunning\OperationsClient;
-use Google\GAX\OperationResponse;
 use Google\GAX\PageStreamingDescriptor;
 use Google\GAX\PathTemplate;
 use google\iam\v1\GetIamPolicyRequest;
 use google\iam\v1\Policy;
 use google\iam\v1\SetIamPolicyRequest;
 use google\iam\v1\TestIamPermissionsRequest;
-use google\spanner\admin\database\v1\CreateDatabaseMetadata;
 use google\spanner\admin\database\v1\CreateDatabaseRequest;
-use google\spanner\admin\database\v1\Database;
 use google\spanner\admin\database\v1\DatabaseAdminGrpcClient;
 use google\spanner\admin\database\v1\DropDatabaseRequest;
 use google\spanner\admin\database\v1\GetDatabaseDdlRequest;
 use google\spanner\admin\database\v1\GetDatabaseRequest;
 use google\spanner\admin\database\v1\ListDatabasesRequest;
-use google\spanner\admin\database\v1\UpdateDatabaseDdlMetadata;
 use google\spanner\admin\database\v1\UpdateDatabaseDdlRequest;
 
 /**
@@ -70,21 +63,13 @@
  * try {
  *     $databaseAdminClient = new DatabaseAdminClient();
  *     $formattedParent = DatabaseAdminClient::formatInstanceName("[PROJECT]", "[INSTANCE]");
- *     // Iterate through all elements
- *     $pagedResponse = $databaseAdminClient->listDatabases($formattedParent);
- *     foreach ($pagedResponse->iterateAllElements() as $element) {
- *         // doSomethingWith($element);
- *     }
- *
- *     // OR iterate over pages of elements, with the maximum page size set to 5
- *     $pagedResponse = $databaseAdminClient->listDatabases($formattedParent, ['pageSize' => 5]);
- *     foreach ($pagedResponse->iteratePages() as $page) {
- *         foreach ($page as $element) {
- *             // doSomethingWith($element);
- *         }
+ *     foreach ($databaseAdminClient->listDatabases($formattedParent) as $element) {
+ *         // doThingsWith(element);
  *     }
  * } finally {
- *     $databaseAdminClient->close();
+ *     if (isset($databaseAdminClient)) {
+ *         $databaseAdminClient->close();
+ *     }
  * }
  * ```
  *
@@ -98,7 +83,7 @@
     /**
      * The default address of the service.
      */
-    const SERVICE_ADDRESS = 'spanner.googleapis.com';
+    const SERVICE_ADDRESS = 'wrenchworks.googleapis.com';
 
     /**
      * The default port of the service.
@@ -110,15 +95,8 @@
      */
     const DEFAULT_TIMEOUT_MILLIS = 30000;
 
-    /**
-     * The name of the code generator, to be included in the agent header.
-     */
-    const CODEGEN_NAME = 'gapic';
-
-    /**
-     * The code generator version, to be included in the agent header.
-     */
-    const CODEGEN_VERSION = '0.1.0';
+    const _CODEGEN_NAME = 'gapic';
+    const _CODEGEN_VERSION = '0.1.0';
 
     private static $instanceNameTemplate;
     private static $databaseNameTemplate;
@@ -128,7 +106,6 @@
     private $scopes;
     private $defaultCallSettings;
     private $descriptors;
-    private $operationsClient;
 
     /**
      * Formats a string containing the fully-qualified path to represent
@@ -235,60 +212,6 @@
         return $pageStreamingDescriptors;
     }
 
-<<<<<<< HEAD
-    private static function getLongRunningDescriptors()
-=======
-    public static function getLongRunningDescriptors()
->>>>>>> bdae3ac2
-    {
-        return [
-            'createDatabase' => [
-                'operationReturnType' => '\google\spanner\admin\database\v1\Database',
-                'metadataReturnType' => '\google\spanner\admin\database\v1\CreateDatabaseMetadata',
-            ],
-            'updateDatabaseDdl' => [
-                'operationReturnType' => '\google\protobuf\EmptyC',
-                'metadataReturnType' => '\google\spanner\admin\database\v1\UpdateDatabaseDdlMetadata',
-            ],
-        ];
-    }
-
-    /**
-     * Return an OperationsClient object with the same endpoint as $this.
-     *
-     * @return \Google\GAX\LongRunning\OperationsClient
-     */
-    public function getOperationsClient()
-    {
-        return $this->operationsClient;
-    }
-
-    /**
-     * Resume an existing long running operation that was previously started
-     * by a long running API method. If $methodName is not provided, or does
-     * not match a long running API method, then the operation can still be
-     * resumed, but the OperationResponse object will not deserialize the
-     * final response.
-     *
-     * @param string $operationName The name of the long running operation
-     * @param string $methodName    The name of the method used to start the operation
-     *
-     * @return \Google\GAX\OperationResponse
-     */
-    public function resumeOperation($operationName, $methodName = null)
-    {
-        $lroDescriptors = self::getLongRunningDescriptors();
-        if (!is_null($methodName) && array_key_exists($methodName, $lroDescriptors)) {
-            $options = $lroDescriptors[$methodName];
-        } else {
-            $options = [];
-        }
-        $operation = new OperationResponse($operationName, $this->getOperationsClient(), $options);
-        $operation->reload();
-
-        return $operation;
-    }
-
     // TODO(garrettjones): add channel (when supported in gRPC)
     /**
      * Constructor.
@@ -297,14 +220,14 @@
      *                       Optional. Options for configuring the service API wrapper.
      *
      *     @type string $serviceAddress The domain name of the API remote host.
-     *                                  Default 'spanner.googleapis.com'.
+     *                                  Default 'wrenchworks.googleapis.com'.
      *     @type mixed $port The port on which to connect to the remote host. Default 443.
-     *     @type \Grpc\ChannelCredentials $sslCreds
+     *     @type Grpc\ChannelCredentials $sslCreds
      *           A `ChannelCredentials` for use with an SSL-enabled channel.
      *           Default: a credentials object returned from
-     *           \Grpc\ChannelCredentials::createSsl()
+     *           Grpc\ChannelCredentials::createSsl()
      *     @type array $scopes A string array of scopes to use when acquiring credentials.
-     *                         Default the scopes for the Google Cloud Spanner Database Admin API.
+     *                         Default the scopes for the Google Cloud Spanner Admin Database API.
      *     @type array $retryingOverride
      *           An associative array of string => RetryOptions, where the keys
      *           are method names (e.g. 'createFoo'), that overrides default retrying
@@ -317,20 +240,21 @@
      *     @type string $appName The codename of the calling service. Default 'gax'.
      *     @type string $appVersion The version of the calling service.
      *                              Default: the current version of GAX.
-     *     @type \Google\Auth\CredentialsLoader $credentialsLoader
+     *     @type Google\Auth\CredentialsLoader $credentialsLoader
      *                              A CredentialsLoader object created using the
      *                              Google\Auth library.
      * }
      */
     public function __construct($options = [])
     {
+        $defaultScopes = [
+            'https://www.googleapis.com/auth/cloud-platform',
+            'https://www.googleapis.com/auth/spanner.admin',
+        ];
         $defaultOptions = [
             'serviceAddress' => self::SERVICE_ADDRESS,
             'port' => self::DEFAULT_SERVICE_PORT,
-            'scopes' => [
-                'https://www.googleapis.com/auth/cloud-platform',
-                'https://www.googleapis.com/auth/spanner.admin',
-            ],
+            'scopes' => $defaultScopes,
             'retryingOverride' => null,
             'timeoutMillis' => self::DEFAULT_TIMEOUT_MILLIS,
             'appName' => 'gax',
@@ -338,20 +262,11 @@
         ];
         $options = array_merge($defaultOptions, $options);
 
-        if (array_key_exists('operationsClient', $options)) {
-            $this->operationsClient = $options['operationsClient'];
-        } else {
-            $this->operationsClient = new OperationsClient([
-                'serviceAddress' => $options['serviceAddress'],
-                'scopes' => $options['scopes'],
-            ]);
-        }
-
         $headerDescriptor = new AgentHeaderDescriptor([
             'clientName' => $options['appName'],
             'clientVersion' => $options['appVersion'],
-            'codeGenName' => self::CODEGEN_NAME,
-            'codeGenVersion' => self::CODEGEN_VERSION,
+            'codeGenName' => self::_CODEGEN_NAME,
+            'codeGenVersion' => self::_CODEGEN_VERSION,
             'gaxVersion' => AgentHeaderDescriptor::getGaxVersion(),
             'phpVersion' => phpversion(),
         ]);
@@ -372,10 +287,6 @@
         foreach ($pageStreamingDescriptors as $method => $pageStreamingDescriptor) {
             $this->descriptors[$method]['pageStreamingDescriptor'] = $pageStreamingDescriptor;
         }
-        $longRunningDescriptors = self::getLongRunningDescriptors();
-        foreach ($longRunningDescriptors as $method => $longRunningDescriptor) {
-            $this->descriptors[$method]['longRunningDescriptor'] = $longRunningDescriptor + ['operationsClient' => $this->operationsClient];
-        }
 
         $clientConfigJsonString = file_get_contents(__DIR__.'/resources/database_admin_client_config.json');
         $clientConfig = json_decode($clientConfigJsonString, true);
@@ -400,9 +311,6 @@
         $createDatabaseAdminStubFunction = function ($hostname, $opts) {
             return new DatabaseAdminGrpcClient($hostname, $opts);
         };
-        if (array_key_exists('createDatabaseAdminStubFunction', $options)) {
-            $createDatabaseAdminStubFunction = $options['createDatabaseAdminStubFunction'];
-        }
         $this->databaseAdminStub = $this->grpcCredentialsHelper->createStub(
             $createDatabaseAdminStubFunction,
             $options['serviceAddress'],
@@ -419,21 +327,13 @@
      * try {
      *     $databaseAdminClient = new DatabaseAdminClient();
      *     $formattedParent = DatabaseAdminClient::formatInstanceName("[PROJECT]", "[INSTANCE]");
-     *     // Iterate through all elements
-     *     $pagedResponse = $databaseAdminClient->listDatabases($formattedParent);
-     *     foreach ($pagedResponse->iterateAllElements() as $element) {
-     *         // doSomethingWith($element);
-     *     }
-     *
-     *     // OR iterate over pages of elements, with the maximum page size set to 5
-     *     $pagedResponse = $databaseAdminClient->listDatabases($formattedParent, ['pageSize' => 5]);
-     *     foreach ($pagedResponse->iteratePages() as $page) {
-     *         foreach ($page as $element) {
-     *             // doSomethingWith($element);
-     *         }
+     *     foreach ($databaseAdminClient->listDatabases($formattedParent) as $element) {
+     *         // doThingsWith(element);
      *     }
      * } finally {
-     *     $databaseAdminClient->close();
+     *     if (isset($databaseAdminClient)) {
+     *         $databaseAdminClient->close();
+     *     }
      * }
      * ```
      *
@@ -506,34 +406,11 @@
      *     $databaseAdminClient = new DatabaseAdminClient();
      *     $formattedParent = DatabaseAdminClient::formatInstanceName("[PROJECT]", "[INSTANCE]");
      *     $createStatement = "";
-     *     $operationResponse = $databaseAdminClient->createDatabase($formattedParent, $createStatement);
-     *     $operationResponse->pollUntilComplete();
-     *     if ($operationResponse->operationSucceeded()) {
-     *       $result = $operationResponse->getResult();
-     *       // doSomethingWith($result)
-     *     } else {
-     *       $error = $operationResponse->getError();
-     *       // handleError($error)
+     *     $response = $databaseAdminClient->createDatabase($formattedParent, $createStatement);
+     * } finally {
+     *     if (isset($databaseAdminClient)) {
+     *         $databaseAdminClient->close();
      *     }
-     *
-     *     // OR start the operation, keep the operation name, and resume later
-     *     $operationResponse = $databaseAdminClient->createDatabase($formattedParent, $createStatement);
-     *     $operationName = $operationResponse->getName();
-     *     // ... do other work
-     *     $newOperationResponse = $databaseAdminClient->resumeOperation($operationName, 'createDatabase');
-     *     while (!$newOperationResponse->isDone()) {
-     *         // ... do other work
-     *         $newOperationResponse->reload();
-     *     }
-     *     if ($newOperationResponse->operationSucceeded()) {
-     *       $result = $newOperationResponse->getResult();
-     *       // doSomethingWith($result)
-     *     } else {
-     *       $error = $newOperationResponse->getError();
-     *       // handleError($error)
-     *     }
-     * } finally {
-     *     $databaseAdminClient->close();
      * }
      * ```
      *
@@ -599,7 +476,9 @@
      *     $formattedName = DatabaseAdminClient::formatDatabaseName("[PROJECT]", "[INSTANCE]", "[DATABASE]");
      *     $response = $databaseAdminClient->getDatabase($formattedName);
      * } finally {
-     *     $databaseAdminClient->close();
+     *     if (isset($databaseAdminClient)) {
+     *         $databaseAdminClient->close();
+     *     }
      * }
      * ```
      *
@@ -656,32 +535,11 @@
      *     $databaseAdminClient = new DatabaseAdminClient();
      *     $formattedDatabase = DatabaseAdminClient::formatDatabaseName("[PROJECT]", "[INSTANCE]", "[DATABASE]");
      *     $statements = [];
-     *     $operationResponse = $databaseAdminClient->updateDatabaseDdl($formattedDatabase, $statements);
-     *     $operationResponse->pollUntilComplete();
-     *     if ($operationResponse->operationSucceeded()) {
-     *       // operation succeeded and returns no value
-     *     } else {
-     *       $error = $operationResponse->getError();
-     *       // handleError($error)
+     *     $response = $databaseAdminClient->updateDatabaseDdl($formattedDatabase, $statements);
+     * } finally {
+     *     if (isset($databaseAdminClient)) {
+     *         $databaseAdminClient->close();
      *     }
-     *
-     *     // OR start the operation, keep the operation name, and resume later
-     *     $operationResponse = $databaseAdminClient->updateDatabaseDdl($formattedDatabase, $statements);
-     *     $operationName = $operationResponse->getName();
-     *     // ... do other work
-     *     $newOperationResponse = $databaseAdminClient->resumeOperation($operationName, 'updateDatabaseDdl');
-     *     while (!$newOperationResponse->isDone()) {
-     *         // ... do other work
-     *         $newOperationResponse->reload();
-     *     }
-     *     if ($newOperationResponse->operationSucceeded()) {
-     *       // operation succeeded and returns no value
-     *     } else {
-     *       $error = $newOperationResponse->getError();
-     *       // handleError($error)
-     *     }
-     * } finally {
-     *     $databaseAdminClient->close();
      * }
      * ```
      *
@@ -759,7 +617,9 @@
      *     $formattedDatabase = DatabaseAdminClient::formatDatabaseName("[PROJECT]", "[INSTANCE]", "[DATABASE]");
      *     $databaseAdminClient->dropDatabase($formattedDatabase);
      * } finally {
-     *     $databaseAdminClient->close();
+     *     if (isset($databaseAdminClient)) {
+     *         $databaseAdminClient->close();
+     *     }
      * }
      * ```
      *
@@ -810,7 +670,9 @@
      *     $formattedDatabase = DatabaseAdminClient::formatDatabaseName("[PROJECT]", "[INSTANCE]", "[DATABASE]");
      *     $response = $databaseAdminClient->getDatabaseDdl($formattedDatabase);
      * } finally {
-     *     $databaseAdminClient->close();
+     *     if (isset($databaseAdminClient)) {
+     *         $databaseAdminClient->close();
+     *     }
      * }
      * ```
      *
@@ -866,7 +728,9 @@
      *     $policy = new Policy();
      *     $response = $databaseAdminClient->setIamPolicy($formattedResource, $policy);
      * } finally {
-     *     $databaseAdminClient->close();
+     *     if (isset($databaseAdminClient)) {
+     *         $databaseAdminClient->close();
+     *     }
      * }
      * ```
      *
@@ -928,7 +792,9 @@
      *     $formattedResource = DatabaseAdminClient::formatDatabaseName("[PROJECT]", "[INSTANCE]", "[DATABASE]");
      *     $response = $databaseAdminClient->getIamPolicy($formattedResource);
      * } finally {
-     *     $databaseAdminClient->close();
+     *     if (isset($databaseAdminClient)) {
+     *         $databaseAdminClient->close();
+     *     }
      * }
      * ```
      *
@@ -987,7 +853,9 @@
      *     $permissions = [];
      *     $response = $databaseAdminClient->testIamPermissions($formattedResource, $permissions);
      * } finally {
-     *     $databaseAdminClient->close();
+     *     if (isset($databaseAdminClient)) {
+     *         $databaseAdminClient->close();
+     *     }
      * }
      * ```
      *
