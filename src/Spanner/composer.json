{
    "name": "google/cloud-spanner",
    "description": "Cloud Spanner Client for PHP",
    "license": "Apache-2.0",
    "minimum-stability": "stable",
    "require": {
        "ext-grpc": "*",
        "google/cloud-core": "^1.4",
<<<<<<< HEAD
        "google/gax": "^0.9"
=======
        "google/gax": "^0.10",
        "google/proto-client-php": "^0.13"
>>>>>>> f0ec0210
    },
    "suggest": {
        "symfony/lock": "Required for the default session handler. Should be included as follows: 3.3.x-dev#1ba6ac9"
    },
    "extra": {
        "component": {
            "id": "cloud-spanner",
            "target": "GoogleCloudPlatform/google-cloud-php-spanner.git",
            "path": "src/Spanner",
            "entry": "SpannerClient.php"
        }
    },
    "autoload": {
        "psr-4": {
            "Google\\Cloud\\Spanner\\": ""
        },
        "classmap": [
            "V1/GPBMetadata",
            "Admin/Database/V1/GPBMetadata",
            "Admin/Instance/V1/GPBMetadata"
        ]
    }
}<|MERGE_RESOLUTION|>--- conflicted
+++ resolved
@@ -6,12 +6,7 @@
     "require": {
         "ext-grpc": "*",
         "google/cloud-core": "^1.4",
-<<<<<<< HEAD
-        "google/gax": "^0.9"
-=======
-        "google/gax": "^0.10",
-        "google/proto-client-php": "^0.13"
->>>>>>> f0ec0210
+        "google/gax": "^0.10"
     },
     "suggest": {
         "symfony/lock": "Required for the default session handler. Should be included as follows: 3.3.x-dev#1ba6ac9"
