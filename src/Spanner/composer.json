{
    "name": "google/cloud-spanner",
    "description": "Cloud Spanner Client for PHP",
    "license": "Apache-2.0",
    "minimum-stability": "stable",
    "require": {
        "ext-grpc": "*",
        "google/cloud-core": "^1.14",
        "google/gax": "^0.28",
        "google/proto-client": "^0.28"
<<<<<<< HEAD
=======
    },
    "suggest": {
        "ext-protobuf": "Provides a significant increase in throughput over the pure PHP protobuf implementation. See https://cloud.google.com/php/grpc for installation instructions."
>>>>>>> f4e32ca8
    },
    "extra": {
        "component": {
            "id": "cloud-spanner",
            "target": "GoogleCloudPlatform/google-cloud-php-spanner.git",
            "path": "src/Spanner",
            "entry": "SpannerClient.php"
        }
    },
    "autoload": {
        "psr-4": {
            "Google\\Cloud\\Spanner\\": ""
        }
    }
}<|MERGE_RESOLUTION|>--- conflicted
+++ resolved
@@ -8,12 +8,9 @@
         "google/cloud-core": "^1.14",
         "google/gax": "^0.28",
         "google/proto-client": "^0.28"
-<<<<<<< HEAD
-=======
     },
     "suggest": {
         "ext-protobuf": "Provides a significant increase in throughput over the pure PHP protobuf implementation. See https://cloud.google.com/php/grpc for installation instructions."
->>>>>>> f4e32ca8
     },
     "extra": {
         "component": {
