<?php
/**
 * Copyright 2016 Google Inc.
 *
 * Licensed under the Apache License, Version 2.0 (the "License");
 * you may not use this file except in compliance with the License.
 * You may obtain a copy of the License at
 *
 *     http://www.apache.org/licenses/LICENSE-2.0
 *
 * Unless required by applicable law or agreed to in writing, software
 * distributed under the License is distributed on an "AS IS" BASIS,
 * WITHOUT WARRANTIES OR CONDITIONS OF ANY KIND, either express or implied.
 * See the License for the specific language governing permissions and
 * limitations under the License.
 */

namespace Google\Cloud\Spanner;

use Google\Cloud\ArrayTrait;
use Google\Cloud\Exception\AbortedException;
use Google\Cloud\Exception\NotFoundException;
use Google\Cloud\Iam\Iam;
<<<<<<< HEAD
=======
use Google\Cloud\LongRunning\LROTrait;
use Google\Cloud\LongRunning\LongRunningConnectionInterface;
>>>>>>> bdae3ac2
use Google\Cloud\Retry;
use Google\Cloud\Spanner\Connection\ConnectionInterface;
use Google\Cloud\Spanner\Connection\IamDatabase;
use Google\Cloud\Spanner\Session\SessionPoolInterface;
use Google\Cloud\Spanner\V1\SpannerClient as GrpcSpannerClient;

/**
 * Represents a Google Cloud Spanner Database
 *
 * Example:
 * ```
 * use Google\Cloud\ServiceBuilder;
 *
 * $cloud = new ServiceBuilder();
 * $spanner = $cloud->spanner();
 *
 * $database = $spanner->connect('my-instance', 'my-database');
 * ```
 *
 * ```
 * // Databases can also be connected to via an Instance.
 * use Google\Cloud\ServiceBuilder;
 *
 * $cloud = new ServiceBuilder();
 * $spanner = $cloud->spanner();
 *
 * $instance = $spanner->instance('my-instance');
 * $database = $instance->database('my-database');
 * ```
 *
 * @method lro() {
 *     @param string $operationName The name of the Operation to resume.
 *     @return LongRunningOperation
 *
 *     Example:
 *     ```
 *     $operation = $database->lro($operationName);
 *     ```
 * }
 */
class Database
{
<<<<<<< HEAD
=======
    use ArrayTrait;
    use LROTrait;
>>>>>>> bdae3ac2
    use TransactionConfigurationTrait;

    const MAX_RETRIES = 3;

    /**
     * @var ConnectionInterface
     */
    private $connection;

    /**
     * @var Instance
     */
    private $instance;

    /**
     * @var SessionPoolInterface
     */
    private $sessionPool;

    /**
     * @var LongRunningConnectionInterface
     */
    private $lroConnection;

    /**
     * @var Operation
     */
    private $operation;

    /**
     * @var string
     */
    private $projectId;

    /**
     * @var string
     */
    private $name;

    /**
     * @var Iam
     */
    private $iam;

    /**
     * Create an object representing a Database.
     *
     * @param ConnectionInterface $connection The connection to the
     *        Google Cloud Spanner Admin API.
     * @param Instance $instance The instance in which the database exists.
     * @param SessionPoolInterface $sessionPool The session pool implementation.
     * @param LongRunningConnectionInterface $lroConnection An implementation
     *        mapping to methods which handle LRO resolution in the service.
     * @param string $projectId The project ID.
     * @param string $name The database name.
     * @param bool $returnInt64AsObject If true, 64 bit integers will be
     *        returned as a {@see Google\Cloud\Int64} object for 32 bit platform
     *        compatibility. **Defaults to** false.
     */
    public function __construct(
        ConnectionInterface $connection,
        Instance $instance,
        SessionPoolInterface $sessionPool,
        LongRunningConnectionInterface $lroConnection,
        array $lroCallables,
        $projectId,
        $name,
<<<<<<< HEAD
        $returnInt64AsObject = false
=======
        $returnInt64AsObject
>>>>>>> bdae3ac2
    ) {
        $this->connection = $connection;
        $this->instance = $instance;
        $this->sessionPool = $sessionPool;
        $this->lroConnection = $lroConnection;
        $this->lroCallables = $lroCallables;
        $this->projectId = $projectId;
        $this->name = $name;

        $this->operation = new Operation($connection, $returnInt64AsObject);
        $this->iam = new Iam(
            new IamDatabase($this->connection),
            $this->fullyQualifiedDatabaseName()
        );
    }

    /**
     * Return the simple database name.
     *
     * Example:
     * ```
     * $name = $database->name();
     * ```
     *
     * @return string
     */
    public function name()
    {
        return $this->name;
    }

    /**
     * Check if the database exists.
     *
     * This method sends a service request.
     *
     * **NOTE**: Requires `https://www.googleapis.com/auth/spanner.admin` scope.
     *
     * Example:
     * ```
     * if ($database->exists()) {
     *     echo 'Database exists!';
     * }
     * ```
     *
     * @param array $options [optional] Configuration options.
     * @return bool
     */
    public function exists(array $options = [])
    {
        try {
            $this->ddl($options);
        } catch (NotFoundException $e) {
            return false;
        }

        return true;
    }

    /**
     * Update the Database schema by running a SQL statement.
     *
     * **NOTE**: Requires `https://www.googleapis.com/auth/spanner.admin` scope.
     *
     * Example:
     * ```
     * $database->updateDdl(
     *     'CREATE TABLE Users (
     *         id INT64 NOT NULL,
     *         name STRING(100) NOT NULL
     *         password STRING(100) NOT NULL
     *     )'
     * );
<<<<<<< HEAD
     * ```
     *
     * @codingStandardsIgnoreStart
     * @see https://cloud.google.com/spanner/docs/data-definition-language Data Definition Language
     * @see https://cloud.google.com/spanner/reference/rpc/google.spanner.admin.database.v1#google.spanner.admin.database.v1.UpdateDatabaseDdlRequest UpdateDDLRequest
     * @codingStandardsIgnoreEnd
     *
     * @param string $statement A DDL statement to run against a database.
     * @param array $options [optional] Configuration options.
     * @return <something>
     */
    public function updateDdl($statement, array $options = [])
    {
        return $this->updateDdlBatch([$statement], $options);
    }

    /**
     * Update the Database schema by running a set of SQL statements.
     *
     * **NOTE**: Requires `https://www.googleapis.com/auth/spanner.admin` scope.
     *
     * Example:
     * ```
     * $database->updateDdlBatch([
     *     'CREATE TABLE Users (
     *         id INT64 NOT NULL,
     *         name STRING(100) NOT NULL,
     *         password STRING(100) NOT NULL
     *     ) PRIMARY KEY (id)',
     *     'CREATE TABLE Posts (
     *         id INT64 NOT NULL,
     *         title STRING(100) NOT NULL,
     *         content STRING(MAX) NOT NULL
     *     ) PRIMARY KEY(id)'
     * ]);
=======
>>>>>>> bdae3ac2
     * ```
     *
     * @codingStandardsIgnoreStart
     * @see https://cloud.google.com/spanner/docs/data-definition-language Data Definition Language
     * @see https://cloud.google.com/spanner/reference/rpc/google.spanner.admin.database.v1#google.spanner.admin.database.v1.UpdateDatabaseDdlRequest UpdateDDLRequest
     * @codingStandardsIgnoreEnd
     *
<<<<<<< HEAD
     * @param string[] $statements A list of DDL statements to run against a database.
=======
     * @param string $statement A DDL statement to run against a database.
>>>>>>> bdae3ac2
     * @param array $options [optional] Configuration options.
     * @return LongRunningOperation
     */
<<<<<<< HEAD
    public function updateDdlBatch(array $statements, array $options = [])
    {
        $options += [
            'operationId' => null
        ];

        return $this->connection->updateDatabase($options + [
=======
    public function updateDdl($statement, array $options = [])
    {
        return $this->updateDdlBatch([$statement], $options);
    }

    /**
     * Update the Database schema by running a set of SQL statements.
     *
     * **NOTE**: Requires `https://www.googleapis.com/auth/spanner.admin` scope.
     *
     * Example:
     * ```
     * $database->updateDdlBatch([
     *     'CREATE TABLE Users (
     *         id INT64 NOT NULL,
     *         name STRING(100) NOT NULL,
     *         password STRING(100) NOT NULL
     *     ) PRIMARY KEY (id)',
     *     'CREATE TABLE Posts (
     *         id INT64 NOT NULL,
     *         title STRING(100) NOT NULL,
     *         content STRING(MAX) NOT NULL
     *     ) PRIMARY KEY(id)'
     * ]);
     * ```
     *
     * @codingStandardsIgnoreStart
     * @see https://cloud.google.com/spanner/docs/data-definition-language Data Definition Language
     * @see https://cloud.google.com/spanner/reference/rpc/google.spanner.admin.database.v1#google.spanner.admin.database.v1.UpdateDatabaseDdlRequest UpdateDDLRequest
     * @codingStandardsIgnoreEnd
     *
     * @param string[] $statements A list of DDL statements to run against a database.
     * @param array $options [optional] Configuration options.
     * @return LongRunningOperation
     */
    public function updateDdlBatch(array $statements, array $options = [])
    {
        $operation = $this->connection->updateDatabase($options + [
>>>>>>> bdae3ac2
            'name' => $this->fullyQualifiedDatabaseName(),
            'statements' => $statements,
        ]);

        return $this->lro($operation['name']);
    }

    /**
     * Drop the database.
     *
     * **NOTE**: Requires `https://www.googleapis.com/auth/spanner.admin` scope.
     *
     * Example:
     * ```
     * $database->drop();
     * ```
     *
     * @codingStandardsIgnoreStart
     * @see https://cloud.google.com/spanner/reference/rpc/google.spanner.admin.database.v1#google.spanner.admin.database.v1.DropDatabaseRequest DropDatabaseRequest
     * @codingStandardsIgnoreEnd
     *
     * @param array $options [optional] Configuration options.
     * @return void
     */
    public function drop(array $options = [])
    {
        $this->connection->dropDatabase($options + [
            'name' => $this->fullyQualifiedDatabaseName()
        ]);
    }

    /**
     * Get a list of all database DDL statements.
     *
     * **NOTE**: Requires `https://www.googleapis.com/auth/spanner.admin` scope.
     *
     * Example:
     * ```
     * $statements = $database->ddl();
     * ```
     *
     * @codingStandardsIgnoreStart
     * @see https://cloud.google.com/spanner/reference/rpc/google.spanner.admin.database.v1#getdatabaseddlrequest GetDatabaseDdlRequest
     * @codingStandardsIgnoreEnd
     *
     * @param array $options [optional] Configuration options.
     * @return array
     */
    public function ddl(array $options = [])
    {
        $ddl = $this->connection->getDatabaseDDL($options + [
            'name' => $this->fullyQualifiedDatabaseName()
        ]);

        if (isset($ddl['statements'])) {
            return $ddl['statements'];
        }

        return [];
    }

    /**
     * Manage the database IAM policy
     *
     * Example:
     * ```
     * $iam = $database->iam();
     * ```
     *
     * @return Iam
     */
    public function iam()
    {
        return $this->iam;
    }

    /**
     * Create a snapshot to read from a database at a point in time.
     *
     * If no configuration options are provided, transaction will be opened with
     * strong consistency.
     *
     * Snapshots are executed behind the scenes using a Read-Only Transaction.
     *
     * Example:
     * ```
     * $snapshot = $database->snapshot();
     * ```
     *
     * ```
     * // Take a shapshot with a returned timestamp.
     * $snapshot = $database->snapshot([
     *     'returnReadTimestamp' => true
     * ]);
     *
     * $timestamp = $snapshot->readTimestamp();
     * ```
     *
     * @codingStandardsIgnoreStart
     * @see https://cloud.google.com/spanner/reference/rpc/google.spanner.v1#google.spanner.v1.BeginTransactionRequest BeginTransactionRequest
     * @see https://cloud.google.com/spanner/docs/transactions Transactions
     *
     * @param array $options [optional] {
     *     Configuration Options
     *
     *     See [ReadOnly](https://cloud.google.com/spanner/reference/rpc/google.spanner.v1#google.spanner.v1.TransactionOptions.ReadOnly)
     *     for detailed description of available options.
     *
     *     Please note that only one of `$strong`, `$readTimestamp` or
     *     `$exactStaleness` may be set in a request.
     *
     *     @type bool $returnReadTimestamp If true, the Cloud Spanner-selected
     *           read timestamp is included in the Transaction message that
     *           describes the transaction.
     *     @type bool $strong Read at a timestamp where all previously committed
     *           transactions are visible.
     *     @type Timestamp $readTimestamp Executes all reads at the given
     *           timestamp.
     *     @type Duration $exactStaleness Represents a number of seconds. Executes
     *           all reads at a timestamp that is $exactStaleness old.
     * }
     * @return Snapshot
     * @codingStandardsIgnoreEnd
     */
    public function snapshot(array $options = [])
    {
        // These are only available in single-use transactions.
        if (isset($options['maxStaleness']) || isset($options['minReadTimestamp'])) {
            throw new \BadMethodCallException(
                'maxStaleness and minReadTimestamp are only available in single-use transactions.'
            );
        }

        $transactionOptions = $this->configureSnapshotOptions($options);

        $session = $this->selectSession(SessionPoolInterface::CONTEXT_READ);

        return $this->operation->snapshot($session, $transactionOptions);
    }

    /**
     * Execute Read/Write operations inside a Transaction.
     *
     * Using this method and providing a callable operation provides certain
     * benefits including automatic retry when a transaction fails. In case of a
     * failure, all transaction operations, including reads, are re-applied in a
     * new transaction.
     *
     * If a transaction exceeds the maximum number of retries,
     * {@see Google\Cloud\Exception\AbortedException} will be thrown. Any other
     * exception types will immediately bubble up and will interrupt the retry
     * operation.
     *
     * Please note that once a transaction reads data, it will lock the read
     * data, preventing other users from modifying that data. For this reason,
     * it is important that every transaction commits or rolls back as early as
     * possible. Do not hold transactions open longer than necessary.
     *
     * If you have an active transaction which was obtained from elsewhere, you
     * can provide it to this method and gain the benefits of managed retry by
     * setting `$options.transaction` to your {@see Google\Cloud\Spanner\Transaction}
     * instance. Please note that in this case, it is important that ALL reads
     * and mutations MUST be performed within the runTransaction callable.
     *
     * Example:
     * ```
     * $transaction = $database->runTransaction(function (Transaction $t) use ($userName, $password) {
     *     $user = $t->execute('SELECT * FROM Users WHERE Name = @name and PasswordHash = @password', [
     *         'parameters' => [
     *             'name' => $userName,
     *             'password' => password_hash($password)
     *         ]
     *     ])->firstRow();
     *
     *     if ($user) {
     *         grantAccess($user);
     *
     *         $user['loginCount'] = $user['loginCount'] + 1;
     *         $t->update('Users', $user);
     *     } else {
     *         $t->rollback();
     *     }
     *
     *     $t->commit();
     * });
     * ```
     *
     * @codingStandardsIgnoreStart
     * @see https://cloud.google.com/spanner/reference/rpc/google.spanner.v1#google.spanner.v1.BeginTransactionRequest BeginTransactionRequest
     * @see https://cloud.google.com/spanner/docs/transactions Transactions
     * @codingStandardsIgnoreEnd
     *
     * @param callable $operation The operations to run in the transaction.
     *        **Signature:** `function (Transaction $transaction)`.
     * @param array $options [optional] {
     *     Configuration Options
     *
     *     @type int $maxRetries The number of times to attempt to apply the
     *           operation before failing. **Defaults to ** `3`.
     *     @type Transaction $transaction If provided, the transaction will be
     *           passed to the callable instead of attempting to begin a new
     *           transaction.
     * }
     * @return mixed The return value of `$operation`.
     */
    public function runTransaction(callable $operation, array $options = [])
    {
        $options += [
            'maxRetries' => self::MAX_RETRIES,
            'transaction' => null
        ];

        // There isn't anything configurable here.
        $options['transactionOptions'] = $this->configureTransactionOptions();
<<<<<<< HEAD

        $session = $this->selectSession(SessionPoolInterface::CONTEXT_READWRITE);

        $attempt = 0;
        $startTransactionFn = function ($session, $options) use ($options, &$attempt) {
            if ($attempt === 0 && $options['transaction'] instanceof Transaction) {
                $transaction = $options['transaction'];
            } else {
                $transaction = $this->operation->transaction($session, $options);
            }

            $attempt++;
            return $transaction;
        };

=======

        $session = $this->selectSession(SessionPoolInterface::CONTEXT_READWRITE);

        $attempt = 0;
        $startTransactionFn = function ($session, $options) use ($options, &$attempt) {
            if ($attempt === 0 && $options['transaction'] instanceof Transaction) {
                $transaction = $options['transaction'];
            } else {
                $transaction = $this->operation->transaction($session, $options);
            }

            $attempt++;
            return $transaction;
        };

>>>>>>> bdae3ac2
        $delayFn = function (\Exception $e) {
            if (!($e instanceof AbortedException)) {
                throw $e;
            }
<<<<<<< HEAD

            $delay = $e->getRetryDelay();
            time_nanosleep($delay['seconds'], $delay['nanos']);
        };

=======

            $delay = $e->getRetryDelay();
            time_nanosleep($delay['seconds'], $delay['nanos']);
        };

>>>>>>> bdae3ac2
        $commitFn = function($operation, $session, $options) use ($startTransactionFn) {
            $transaction = call_user_func_array($startTransactionFn, [
                $session,
                $options
            ]);

            return call_user_func($operation, $transaction);
        };

        $retry = new Retry($options['maxRetries'], $delayFn);
        return $retry->execute($commitFn, [$operation, $session, $options]);
    }

    /**
     * Create and return a new read/write Transaction.
     *
     * When manually using a Transaction, it is advised that retry logic be
     * implemented to reapply all operations when an instance of
     * {@see Google\Cloud\Exception\AbortedException} is thrown.
<<<<<<< HEAD
     *
     * If you wish Google Cloud PHP to handle retry logic for you (recommended
     * for most cases), use {@see Google\Cloud\Spanner\Database::runTransaction()}.
     *
     * Please note that once a transaction reads data, it will lock the read
     * data, preventing other users from modifying that data. For this reason,
     * it is important that every transaction commits or rolls back as early as
     * possible. Do not hold transactions open longer than necessary.
     *
     * Example:
     * ```
     * $transaction = $database->transaction();
     * ```
     *
     * @codingStandardsIgnoreStart
     * @see https://cloud.google.com/spanner/reference/rpc/google.spanner.v1#google.spanner.v1.BeginTransactionRequest BeginTransactionRequest
     * @see https://cloud.google.com/spanner/docs/transactions Transactions
     * @codingStandardsIgnoreEnd
     *
=======
     *
     * If you wish Google Cloud PHP to handle retry logic for you (recommended
     * for most cases), use {@see Google\Cloud\Spanner\Database::runTransaction()}.
     *
     * Please note that once a transaction reads data, it will lock the read
     * data, preventing other users from modifying that data. For this reason,
     * it is important that every transaction commits or rolls back as early as
     * possible. Do not hold transactions open longer than necessary.
     *
     * Example:
     * ```
     * $transaction = $database->transaction();
     * ```
     *
     * @codingStandardsIgnoreStart
     * @see https://cloud.google.com/spanner/reference/rpc/google.spanner.v1#google.spanner.v1.BeginTransactionRequest BeginTransactionRequest
     * @see https://cloud.google.com/spanner/docs/transactions Transactions
     * @codingStandardsIgnoreEnd
     *
>>>>>>> bdae3ac2
     * @param array $options [optional] Configuration Options.
     * @return Transaction
     */
    public function transaction(array $options = [])
    {
        // There isn't anything configurable here.
        $options['transactionOptions'] = [
            'readWrite' => []
        ];

        $session = $this->selectSession(SessionPoolInterface::CONTEXT_READWRITE);
        return $this->operation->transaction($session, $options);
    }

    /**
     * Insert a row.
     *
     * Mutations are committed in a single-use transaction.
     *
     * Example:
     * ```
     * $database->insert('Posts', [
     *     'ID' => 1337,
     *     'postTitle' => 'Hello World!',
     *     'postContent' => 'Welcome to our site.'
     * ]);
     * ```
     *
     * @codingStandardsIgnoreStart
     * @see https://cloud.google.com/spanner/reference/rpc/google.spanner.v1#google.spanner.v1.CommitRequest CommitRequest
     * @codingStandardsIgnoreEnd
     *
     * @param string $table The table to mutate.
     * @param array $data The row data to insert.
     * @param array $options [optional] Configuration options.
     * @return Timestamp The commit Timestamp.
     */
    public function insert($table, array $data, array $options = [])
    {
        return $this->insertBatch($table, [$data], $options);
    }

    /**
     * Insert multiple rows.
     *
     * Mutations are committed in a single-use transaction.
     *
     * Example:
     * ```
     * $database->insert('Posts', [
     *     [
     *         'ID' => 1337,
     *         'postTitle' => 'Hello World!',
     *         'postContent' => 'Welcome to our site.'
     *     ], [
     *         'ID' => 1338,
     *         'postTitle' => 'Our History',
     *         'postContent' => 'Lots of people ask about where we got started.'
     *     ]
     * ]);
     * ```
     *
     * @codingStandardsIgnoreStart
     * @see https://cloud.google.com/spanner/reference/rpc/google.spanner.v1#google.spanner.v1.CommitRequest CommitRequest
     * @codingStandardsIgnoreEnd
     *
     * @param string $table The table to mutate.
     * @param array $dataSet The row data to insert.
     * @param array $options [optional] Configuration options.
     * @return Timestamp The commit Timestamp.
     */
    public function insertBatch($table, array $dataSet, array $options = [])
    {
        $mutations = [];
        foreach ($dataSet as $data) {
            $mutations[] = $this->operation->mutation(Operation::OP_INSERT, $table, $data);
        }

        $session = $this->selectSession(SessionPoolInterface::CONTEXT_READWRITE);

        $options['singleUseTransaction'] = $this->configureTransactionOptions();
        return $this->operation->commit($session, $mutations, $options);
    }

    /**
     * Update a row.
     *
     * Only data which you wish to update need be included. You must provide
     * enough information for the API to determine which row should be modified.
     * In most cases, this means providing values for the Primary Key fields.
     *
     * Mutations are committed in a single-use transaction.
     *
     * Example:
     * ```
     * $database->update('Posts', [
     *     'ID' => 1337,
     *     'postContent' => 'Thanks for visiting our site!'
     * ]);
     * ```
     *
     * @codingStandardsIgnoreStart
     * @see https://cloud.google.com/spanner/reference/rpc/google.spanner.v1#google.spanner.v1.CommitRequest CommitRequest
     * @codingStandardsIgnoreEnd
     *
     * @param string $table The table to mutate.
     * @param array $data The row data to update.
     * @param array $options [optional] Configuration options.
     * @return Timestamp The commit Timestamp.
     */
    public function update($table, array $data, array $options = [])
    {
        return $this->updateBatch($table, [$data], $options);
    }

    /**
     * Update multiple rows.
     *
     * Only data which you wish to update need be included. You must provide
     * enough information for the API to determine which row should be modified.
     * In most cases, this means providing values for the Primary Key fields.
     *
     * Mutations are committed in a single-use transaction.
     *
     * Example:
     * ```
     * $database->update('Posts', [
     *     [
     *         'ID' => 1337,
     *         'postContent' => 'Thanks for visiting our site!'
     *     ], [
     *         'ID' => 1338,
     *         'postContent' => 'A little bit about us!'
     *     ]
     * ]);
     * ```
     *
     * @codingStandardsIgnoreStart
     * @see https://cloud.google.com/spanner/reference/rpc/google.spanner.v1#google.spanner.v1.CommitRequest CommitRequest
     * @codingStandardsIgnoreEnd
     *
     * @param string $table The table to mutate.
     * @param array $dataSet The row data to update.
     * @param array $options [optional] Configuration options.
     * @return Timestamp The commit Timestamp.
     */
    public function updateBatch($table, array $dataSet, array $options = [])
    {
        $mutations = [];
        foreach ($dataSet as $data) {
            $mutations[] = $this->operation->mutation(Operation::OP_UPDATE, $table, $data);
        }

        $session = $this->selectSession(SessionPoolInterface::CONTEXT_READWRITE);

        $options['singleUseTransaction'] = $this->configureTransactionOptions();
        return $this->operation->commit($session, $mutations, $options);
    }

    /**
     * Insert or update a row.
     *
     * If a row already exists (determined by comparing the Primary Key to
     * existing table data), the row will be updated. If not, it will be
     * created.
     *
     * Mutations are committed in a single-use transaction.
     *
     * Example:
     * ```
     * $database->insertOrUpdate('Posts', [
     *     'ID' => 1337,
     *     'postTitle' => 'Hello World!',
     *     'postContent' => 'Thanks for visiting our site!'
     * ]);
     * ```
     *
     * @codingStandardsIgnoreStart
     * @see https://cloud.google.com/spanner/reference/rpc/google.spanner.v1#google.spanner.v1.CommitRequest CommitRequest
     * @codingStandardsIgnoreEnd
     *
     * @param string $table The table to mutate.
     * @param array $data The row data to insert or update.
     * @param array $options [optional] Configuration options.
     * @return Timestamp The commit Timestamp.
     */
    public function insertOrUpdate($table, array $data, array $options = [])
    {
        return $this->insertOrUpdateBatch($table, [$data], $options);
    }

    /**
     * Insert or update multiple rows.
     *
     * If a row already exists (determined by comparing the Primary Key to
     * existing table data), the row will be updated. If not, it will be
     * created.
     *
     * Mutations are committed in a single-use transaction.
     *
     * Example:
     * ```
     * $database->insertOrUpdateBatch('Posts', [
     *     [
     *         'ID' => 1337,
     *         'postTitle' => 'Hello World!',
     *         'postContent' => 'Thanks for visiting our site!'
     *     ], [
     *         'ID' => 1338,
     *         'postTitle' => 'Our History',
     *         'postContent' => 'A little bit about us!'
     *     ]
     * ]);
     * ```
     *
     * @codingStandardsIgnoreStart
     * @see https://cloud.google.com/spanner/reference/rpc/google.spanner.v1#google.spanner.v1.CommitRequest CommitRequest
     * @codingStandardsIgnoreEnd
     *
     * @param string $table The table to mutate.
     * @param array $dataSet The row data to insert or update.
     * @param array $options [optional] Configuration options.
     * @return Timestamp The commit Timestamp.
     */
    public function insertOrUpdateBatch($table, array $dataSet, array $options = [])
    {
        $mutations = [];
        foreach ($dataSet as $data) {
            $mutations[] = $this->operation->mutation(Operation::OP_INSERT_OR_UPDATE, $table, $data);
        }

        $session = $this->selectSession(SessionPoolInterface::CONTEXT_READWRITE);

        $options['singleUseTransaction'] = $this->configureTransactionOptions();
        return $this->operation->commit($session, $mutations, $options);
    }

    /**
     * Replace a row.
     *
     * Provide data for the entire row. Google Cloud Spanner will attempt to
     * find a record matching the Primary Key, and will replace the entire row.
     * If a matching row is not found, it will be inserted.
     *
     * Mutations are committed in a single-use transaction.
     *
     * Example:
     * ```
     * $database->replace('Posts', [
     *     'ID' => 1337,
     *     'postTitle' => 'Hello World!',
     *     'postContent' => 'Thanks for visiting our site!'
     * ]);
     * ```
     *
     * @codingStandardsIgnoreStart
     * @see https://cloud.google.com/spanner/reference/rpc/google.spanner.v1#google.spanner.v1.CommitRequest CommitRequest
     * @codingStandardsIgnoreEnd
     *
     * @param string $table The table to mutate.
     * @param array $data The row data to replace.
     * @param array $options [optional] Configuration options.
     * @return Timestamp The commit Timestamp.
     */
    public function replace($table, array $data, array $options = [])
    {
        return $this->replaceBatch($table, [$data], $options);
    }

    /**
     * Replace multiple rows.
     *
     * Provide data for the entire row. Google Cloud Spanner will attempt to
     * find a record matching the Primary Key, and will replace the entire row.
     * If a matching row is not found, it will be inserted.
     *
     * Mutations are committed in a single-use transaction.
     *
     * Example:
     * ```
     * $database->replaceBatch('Posts', [
     *     [
     *         'ID' => 1337,
     *         'postTitle' => 'Hello World!',
     *         'postContent' => 'Thanks for visiting our site!'
     *     ], [
     *         'ID' => 1338,
     *         'postTitle' => 'Our History',
     *         'postContent' => 'A little bit about us!'
     *     ]
     * ]);
     * ```
     *
     * @codingStandardsIgnoreStart
     * @see https://cloud.google.com/spanner/reference/rpc/google.spanner.v1#google.spanner.v1.CommitRequest CommitRequest
     * @codingStandardsIgnoreEnd
     *
     * @param string $table The table to mutate.
     * @param array $dataSet The row data to replace.
     * @param array $options [optional] Configuration options.
     * @return Timestamp The commit Timestamp.
     */
    public function replaceBatch($table, array $dataSet, array $options = [])
    {
        $mutations = [];
        foreach ($dataSet as $data) {
            $mutations[] = $this->operation->mutation(Operation::OP_REPLACE, $table, $data);
        }

        $session = $this->selectSession(SessionPoolInterface::CONTEXT_READWRITE);

        $options['singleUseTransaction'] = $this->configureTransactionOptions();
        return $this->operation->commit($session, $mutations, $options);
    }

    /**
     * Delete one or more rows.
     *
     * Mutations are committed in a single-use transaction.
     *
     * Example:
     * ```
     * $keySet = $spanner->keySet([
     *     'keys' => [
     *         1337, 1338
     *     ]
     * ]);
     *
     * $database->delete('Posts', $keySet);
     * ```
     *
     * @codingStandardsIgnoreStart
     * @see https://cloud.google.com/spanner/reference/rpc/google.spanner.v1#google.spanner.v1.CommitRequest CommitRequest
     * @codingStandardsIgnoreEnd
     *
     * @param string $table The table to mutate.
     * @param KeySet $keySet The KeySet to identify rows to delete.
     * @param array $options [optional] Configuration options.
     * @return Timestamp The commit Timestamp.
     */
    public function delete($table, KeySet $keySet, array $options = [])
    {
        $mutations = [$this->operation->deleteMutation($table, $keySet)];

        $session = $this->selectSession(SessionPoolInterface::CONTEXT_READWRITE);

        $options['singleUseTransaction'] = $this->configureTransactionOptions();
        return $this->operation->commit($session, $mutations, $options);
    }

    /**
     * Run a query.
     *
     * Example:
     * ```
     * $result = $spanner->execute('SELECT * FROM Posts WHERE ID = @postId', [
     *     'parameters' => [
     *         'postId' => 1337
     *     ]
     * ]);
     * ```
     *
     * ```
     * // Execute a read and return a new Snapshot for further reads.
     * $result = $spanner->execute('SELECT * FROM Posts WHERE ID = @postId', [
     *      'parameters' => [
     *         'postId' => 1337
     *     ],
     *     'begin' => true
     * ]);
     *
     * $snapshot = $result->snapshot();
     * ```
     *
     * ```
     * // Execute a read and return a new Transaction for further reads and writes.
     * $result = $spanner->execute('SELECT * FROM Posts WHERE ID = @postId', [
     *      'parameters' => [
     *         'postId' => 1337
     *     ],
     *     'begin' => true,
     *     'transactionType' => SessionPoolInterface::CONTEXT_READWRITE
     * ]);
     *
     * $transaction = $result->transaction();
     * ```
     *
     * @codingStandardsIgnoreStart
     * @see https://cloud.google.com/spanner/reference/rpc/google.spanner.v1#google.spanner.v1.ExecuteSqlRequest ExecuteSqlRequest
     * @codingStandardsIgnoreEnd
     *
     * @codingStandardsIgnoreStart
     * @param string $sql The query string to execute.
     * @param array $options [optional] {
     *     Configuration Options.
     *
     *     See [TransactionOptions](https://cloud.google.com/spanner/docs/reference/rpc/google.spanner.v1#google.spanner.v1.TransactionOptions)
     *     for detailed description of available transaction options.
     *
     *     Please note that only one of `$strong`, `$minReadTimestamp`,
     *     `$maxStaleness`, `$readTimestamp` or `$exactStaleness` may be set in
     *     a request.
     *
     *     @type array $parameters A key/value array of Query Parameters, where
     *           the key is represented in the query string prefixed by a `@`
     *           symbol.
     *     @type bool $returnReadTimestamp If true, the Cloud Spanner-selected
     *           read timestamp is included in the Transaction message that
     *           describes the transaction.
     *     @type bool $strong Read at a timestamp where all previously committed
     *           transactions are visible.
     *     @type Timestamp $minReadTimestamp Execute reads at a timestamp >= the
     *           given timestamp. Only available in single-use transactions.
     *     @type Duration $maxStaleness Read data at a timestamp >= NOW - the
     *           given timestamp. Only available in single-use transactions.
     *     @type Timestamp $readTimestamp Executes all reads at the given
     *           timestamp.
     *     @type Duration $exactStaleness Represents a number of seconds. Executes
     *           all reads at a timestamp that is $exactStaleness old.
     *     @type bool $begin If true, will begin a new transaction. If a
     *           read/write transaction is desired, set the value of
     *           $transactionType. If a transaction or snapshot is created, it
     *           will be returned as `$result->transaction()` or
     *           `$result->snapshot()`. **Defaults to** `false`.
     *     @type string $transactionType One of `SessionPoolInterface::CONTEXT_READ`
     *           or `SessionPoolInterface::CONTEXT_READWRITE`. If read/write is
     *           chosen, any snapshot options will be disregarded. If `$begin`
     *           is false, this option will be ignored. **Defaults to**
     *           `SessionPoolInterface::CONTEXT_READ`.
     * }
     * @codingStandardsIgnoreEnd
     * @return Result
     */
    public function execute($sql, array $options = [])
    {
        $session = $this->selectSession(SessionPoolInterface::CONTEXT_READ);

        list($transactionOptions, $context) = $this->transactionSelector($options);
        $options['transaction'] = $transactionOptions;
        $options['transactionContext'] = $context;

        return $this->operation->execute($session, $sql, $options);
    }

    /**
     * Lookup rows in a table.
     *
     * Note that if no KeySet is specified, all rows in a table will be
     * returned.
     *
     * Example:
     * ```
     * $keySet = $spanner->keySet([
     *     'keys' => [1337]
     * ]);
<<<<<<< HEAD
     *
     * $columns = ['ID', 'title', 'content'];
     *
     * $result = $database->read('Posts', $keySet, $columns);
     * ```
     *
=======
     *
     * $columns = ['ID', 'title', 'content'];
     *
     * $result = $database->read('Posts', $keySet, $columns);
     * ```
     *
>>>>>>> bdae3ac2
     * ```
     * // Execute a read and return a new Snapshot for further reads.
     * $keySet = $spanner->keySet([
     *     'keys' => [1337]
     * ]);
     *
     * $columns = ['ID', 'title', 'content'];
     *
     * $result = $database->read('Posts', $keySet, $columns, [
     *     'begin' => true
     * ]);
     *
     * $snapshot = $result->snapshot();
     * ```
     *
     * ```
     * // Execute a read and return a new Transaction for further reads and writes.
     * $keySet = $spanner->keySet([
     *     'keys' => [1337]
     * ]);
     *
     * $columns = ['ID', 'title', 'content'];
     *
     * $result = $database->read('Posts', $keySet, $columns, [
     *     'begin' => true,
     *     'transactionType' => SessionPoolInterface::CONTEXT_READWRITE
     * ]);
     *
     * $transaction = $result->transaction();
     * ```
     *
     * @see https://cloud.google.com/spanner/reference/rpc/google.spanner.v1#google.spanner.v1.ReadRequest ReadRequest
     *
     * @codingStandardsIgnoreStart
     * @param string $table The table name.
     * @param KeySet $keySet The KeySet to select rows.
     * @param array $columns A list of column names to return.
     * @param array $options [optional] {
     *     Configuration Options.
     *
     *     See [TransactionOptions](https://cloud.google.com/spanner/docs/reference/rpc/google.spanner.v1#google.spanner.v1.TransactionOptions)
     *     for detailed description of available transaction options.
     *
     *     Please note that only one of `$strong`, `$minReadTimestamp`,
     *     `$maxStaleness`, `$readTimestamp` or `$exactStaleness` may be set in
     *     a request.
     *
     *     @type string $index The name of an index on the table.
     *     @type int $offset The number of rows to offset results by.
     *     @type int $limit The number of results to return.
     *     @type bool $returnReadTimestamp If true, the Cloud Spanner-selected
     *           read timestamp is included in the Transaction message that
     *           describes the transaction.
     *     @type bool $strong Read at a timestamp where all previously committed
     *           transactions are visible.
     *     @type Timestamp $minReadTimestamp Execute reads at a timestamp >= the
     *           given timestamp. Only available in single-use transactions.
     *     @type Duration $maxStaleness Read data at a timestamp >= NOW - the
     *           given timestamp. Only available in single-use transactions.
     *     @type Timestamp $readTimestamp Executes all reads at the given
     *           timestamp.
     *     @type Duration $exactStaleness Represents a number of seconds. Executes
     *           all reads at a timestamp that is $exactStaleness old.
     *     @type bool $begin If true, will begin a new transaction. If a
     *           read/write transaction is desired, set the value of
     *           $transactionType. If a transaction or snapshot is created, it
     *           will be returned as `$result->transaction()` or
     *           `$result->snapshot()`. **Defaults to** `false`.
     *     @type string $transactionType One of `SessionPoolInterface::CONTEXT_READ`
     *           or `SessionPoolInterface::CONTEXT_READWRITE`. If read/write is
     *           chosen, any snapshot options will be disregarded. If `$begin`
     *           is false, this option will be ignored. **Defaults to**
     *           `SessionPoolInterface::CONTEXT_READ`.
     * }
     * @codingStandardsIgnoreEnd
     * @return Result
     */
    public function read($table, KeySet $keySet, array $columns, array $options = [])
    {
        $session = $this->selectSession(SessionPoolInterface::CONTEXT_READ);

        list($transactionOptions, $context) = $this->transactionSelector($options);
        $options['transaction'] = $transactionOptions;
        $options['transactionContext'] = $context;

        return $this->operation->read($session, $table, $keySet, $columns, $options);
    }

    /**
     * Retrieve a session from the session pool.
     *
     * @param string $context The session context.
     * @return Session
     */
    private function selectSession($context = SessionPoolInterface::CONTEXT_READ) {
        return $this->sessionPool->session(
            $this->instance->name(),
            $this->name,
            $context
        );
    }

    /**
     * Convert the simple database name to a fully qualified name.
     *
     * @return string
     */
    private function fullyQualifiedDatabaseName()
    {
        return GrpcSpannerClient::formatDatabaseName(
            $this->projectId,
            $this->instance->name(),
            $this->name
        );
    }

    /**
     * Represent the class in a more readable and digestable fashion.
     *
     * @access private
     * @codeCoverageIgnore
     */
    public function __debugInfo()
    {
        return [
            'connection' => get_class($this->connection),
            'projectId' => $this->projectId,
            'name' => $this->name,
            'instance' => $this->instance,
<<<<<<< HEAD
            'sessionPool' => $this->sessionPool,
            'returnInt64AsObject' => $this->returnInt64AsObject,
=======
            'sessionPool' => $this->sessionPool
>>>>>>> bdae3ac2
        ];
    }
}<|MERGE_RESOLUTION|>--- conflicted
+++ resolved
@@ -21,11 +21,8 @@
 use Google\Cloud\Exception\AbortedException;
 use Google\Cloud\Exception\NotFoundException;
 use Google\Cloud\Iam\Iam;
-<<<<<<< HEAD
-=======
 use Google\Cloud\LongRunning\LROTrait;
 use Google\Cloud\LongRunning\LongRunningConnectionInterface;
->>>>>>> bdae3ac2
 use Google\Cloud\Retry;
 use Google\Cloud\Spanner\Connection\ConnectionInterface;
 use Google\Cloud\Spanner\Connection\IamDatabase;
@@ -68,11 +65,8 @@
  */
 class Database
 {
-<<<<<<< HEAD
-=======
     use ArrayTrait;
     use LROTrait;
->>>>>>> bdae3ac2
     use TransactionConfigurationTrait;
 
     const MAX_RETRIES = 3;
@@ -140,11 +134,7 @@
         array $lroCallables,
         $projectId,
         $name,
-<<<<<<< HEAD
         $returnInt64AsObject = false
-=======
-        $returnInt64AsObject
->>>>>>> bdae3ac2
     ) {
         $this->connection = $connection;
         $this->instance = $instance;
@@ -218,7 +208,6 @@
      *         password STRING(100) NOT NULL
      *     )'
      * );
-<<<<<<< HEAD
      * ```
      *
      * @codingStandardsIgnoreStart
@@ -226,9 +215,9 @@
      * @see https://cloud.google.com/spanner/reference/rpc/google.spanner.admin.database.v1#google.spanner.admin.database.v1.UpdateDatabaseDdlRequest UpdateDDLRequest
      * @codingStandardsIgnoreEnd
      *
-     * @param string $statement A DDL statement to run against a database.
-     * @param array $options [optional] Configuration options.
-     * @return <something>
+     * @param string $statement A DDL statements to run against a database.
+     * @param array $options [optional] Configuration options.
+     * @return LongRunningOperation
      */
     public function updateDdl($statement, array $options = [])
     {
@@ -254,8 +243,6 @@
      *         content STRING(MAX) NOT NULL
      *     ) PRIMARY KEY(id)'
      * ]);
-=======
->>>>>>> bdae3ac2
      * ```
      *
      * @codingStandardsIgnoreStart
@@ -263,62 +250,13 @@
      * @see https://cloud.google.com/spanner/reference/rpc/google.spanner.admin.database.v1#google.spanner.admin.database.v1.UpdateDatabaseDdlRequest UpdateDDLRequest
      * @codingStandardsIgnoreEnd
      *
-<<<<<<< HEAD
      * @param string[] $statements A list of DDL statements to run against a database.
-=======
-     * @param string $statement A DDL statement to run against a database.
->>>>>>> bdae3ac2
      * @param array $options [optional] Configuration options.
      * @return LongRunningOperation
      */
-<<<<<<< HEAD
     public function updateDdlBatch(array $statements, array $options = [])
     {
-        $options += [
-            'operationId' => null
-        ];
-
-        return $this->connection->updateDatabase($options + [
-=======
-    public function updateDdl($statement, array $options = [])
-    {
-        return $this->updateDdlBatch([$statement], $options);
-    }
-
-    /**
-     * Update the Database schema by running a set of SQL statements.
-     *
-     * **NOTE**: Requires `https://www.googleapis.com/auth/spanner.admin` scope.
-     *
-     * Example:
-     * ```
-     * $database->updateDdlBatch([
-     *     'CREATE TABLE Users (
-     *         id INT64 NOT NULL,
-     *         name STRING(100) NOT NULL,
-     *         password STRING(100) NOT NULL
-     *     ) PRIMARY KEY (id)',
-     *     'CREATE TABLE Posts (
-     *         id INT64 NOT NULL,
-     *         title STRING(100) NOT NULL,
-     *         content STRING(MAX) NOT NULL
-     *     ) PRIMARY KEY(id)'
-     * ]);
-     * ```
-     *
-     * @codingStandardsIgnoreStart
-     * @see https://cloud.google.com/spanner/docs/data-definition-language Data Definition Language
-     * @see https://cloud.google.com/spanner/reference/rpc/google.spanner.admin.database.v1#google.spanner.admin.database.v1.UpdateDatabaseDdlRequest UpdateDDLRequest
-     * @codingStandardsIgnoreEnd
-     *
-     * @param string[] $statements A list of DDL statements to run against a database.
-     * @param array $options [optional] Configuration options.
-     * @return LongRunningOperation
-     */
-    public function updateDdlBatch(array $statements, array $options = [])
-    {
         $operation = $this->connection->updateDatabase($options + [
->>>>>>> bdae3ac2
             'name' => $this->fullyQualifiedDatabaseName(),
             'statements' => $statements,
         ]);
@@ -533,7 +471,6 @@
 
         // There isn't anything configurable here.
         $options['transactionOptions'] = $this->configureTransactionOptions();
-<<<<<<< HEAD
 
         $session = $this->selectSession(SessionPoolInterface::CONTEXT_READWRITE);
 
@@ -549,40 +486,15 @@
             return $transaction;
         };
 
-=======
-
-        $session = $this->selectSession(SessionPoolInterface::CONTEXT_READWRITE);
-
-        $attempt = 0;
-        $startTransactionFn = function ($session, $options) use ($options, &$attempt) {
-            if ($attempt === 0 && $options['transaction'] instanceof Transaction) {
-                $transaction = $options['transaction'];
-            } else {
-                $transaction = $this->operation->transaction($session, $options);
-            }
-
-            $attempt++;
-            return $transaction;
-        };
-
->>>>>>> bdae3ac2
         $delayFn = function (\Exception $e) {
             if (!($e instanceof AbortedException)) {
                 throw $e;
             }
-<<<<<<< HEAD
 
             $delay = $e->getRetryDelay();
             time_nanosleep($delay['seconds'], $delay['nanos']);
         };
 
-=======
-
-            $delay = $e->getRetryDelay();
-            time_nanosleep($delay['seconds'], $delay['nanos']);
-        };
-
->>>>>>> bdae3ac2
         $commitFn = function($operation, $session, $options) use ($startTransactionFn) {
             $transaction = call_user_func_array($startTransactionFn, [
                 $session,
@@ -602,7 +514,6 @@
      * When manually using a Transaction, it is advised that retry logic be
      * implemented to reapply all operations when an instance of
      * {@see Google\Cloud\Exception\AbortedException} is thrown.
-<<<<<<< HEAD
      *
      * If you wish Google Cloud PHP to handle retry logic for you (recommended
      * for most cases), use {@see Google\Cloud\Spanner\Database::runTransaction()}.
@@ -622,27 +533,6 @@
      * @see https://cloud.google.com/spanner/docs/transactions Transactions
      * @codingStandardsIgnoreEnd
      *
-=======
-     *
-     * If you wish Google Cloud PHP to handle retry logic for you (recommended
-     * for most cases), use {@see Google\Cloud\Spanner\Database::runTransaction()}.
-     *
-     * Please note that once a transaction reads data, it will lock the read
-     * data, preventing other users from modifying that data. For this reason,
-     * it is important that every transaction commits or rolls back as early as
-     * possible. Do not hold transactions open longer than necessary.
-     *
-     * Example:
-     * ```
-     * $transaction = $database->transaction();
-     * ```
-     *
-     * @codingStandardsIgnoreStart
-     * @see https://cloud.google.com/spanner/reference/rpc/google.spanner.v1#google.spanner.v1.BeginTransactionRequest BeginTransactionRequest
-     * @see https://cloud.google.com/spanner/docs/transactions Transactions
-     * @codingStandardsIgnoreEnd
-     *
->>>>>>> bdae3ac2
      * @param array $options [optional] Configuration Options.
      * @return Transaction
      */
@@ -1098,21 +988,12 @@
      * $keySet = $spanner->keySet([
      *     'keys' => [1337]
      * ]);
-<<<<<<< HEAD
      *
      * $columns = ['ID', 'title', 'content'];
      *
      * $result = $database->read('Posts', $keySet, $columns);
      * ```
      *
-=======
-     *
-     * $columns = ['ID', 'title', 'content'];
-     *
-     * $result = $database->read('Posts', $keySet, $columns);
-     * ```
-     *
->>>>>>> bdae3ac2
      * ```
      * // Execute a read and return a new Snapshot for further reads.
      * $keySet = $spanner->keySet([
@@ -1242,12 +1123,8 @@
             'projectId' => $this->projectId,
             'name' => $this->name,
             'instance' => $this->instance,
-<<<<<<< HEAD
             'sessionPool' => $this->sessionPool,
             'returnInt64AsObject' => $this->returnInt64AsObject,
-=======
-            'sessionPool' => $this->sessionPool
->>>>>>> bdae3ac2
         ];
     }
 }