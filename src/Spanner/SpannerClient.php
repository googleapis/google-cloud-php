--- conflicted
+++ resolved
@@ -20,11 +20,8 @@
 use Google\Cloud\ClientTrait;
 use Google\Cloud\Exception\NotFoundException;
 use Google\Cloud\Int64;
-<<<<<<< HEAD
-=======
 use Google\Cloud\LongRunning\LROTrait;
 use Google\Cloud\Spanner\Admin\Database\V1\DatabaseAdminClient;
->>>>>>> bdae3ac2
 use Google\Cloud\Spanner\Admin\Instance\V1\InstanceAdminClient;
 use Google\Cloud\Spanner\Connection\Grpc;
 use Google\Cloud\Spanner\Connection\LongRunningConnection;
@@ -52,8 +49,6 @@
  *
  * $spanner = new SpannerClient();
  * ```
-<<<<<<< HEAD
-=======
  *
  * @method lro() {
  *     @param string $operationName The name of the Operation to resume.
@@ -64,7 +59,6 @@
  *     $operation = $spanner->lro($operationName);
  *     ```
  * }
->>>>>>> bdae3ac2
  */
 class SpannerClient
 {
@@ -146,8 +140,6 @@
         $this->sessionPool = new SimpleSessionPool($this->sessionClient);
 
         $this->returnInt64AsObject = $config['returnInt64AsObject'];
-<<<<<<< HEAD
-=======
 
         $this->lroCallables = [
             [
@@ -173,7 +165,6 @@
                 }
             ]
         ];
->>>>>>> bdae3ac2
     }
 
     /**
@@ -261,7 +252,7 @@
      *     @type array $labels For more information, see
      *           [Using labels to organize Google Cloud Platform resources](https://cloudplatform.googleblog.com/2015/10/using-labels-to-organize-Google-Cloud-Platform-resources.html).
      * }
-     * @return LongRunningOperation
+     * @return LongRunningOperation<Instance>
      * @codingStandardsIgnoreEnd
      */
     public function createInstance(Configuration $config, $name, array $options = [])
@@ -269,22 +260,14 @@
         $options += [
             'displayName' => $name,
             'nodeCount' => self::DEFAULT_NODE_COUNT,
-<<<<<<< HEAD
-            'labels' => []
-=======
             'labels' => [],
             'operationName' => null,
->>>>>>> bdae3ac2
         ];
 
         // This must always be set to CREATING, so overwrite anything else.
         $options['state'] = State::CREATING;
 
-<<<<<<< HEAD
-        $res = $this->connection->createInstance([
-=======
         $operation = $this->connection->createInstance([
->>>>>>> bdae3ac2
             'instanceId' => $name,
             'name' => InstanceAdminClient::formatInstanceName($this->projectId, $name),
             'projectId' => InstanceAdminClient::formatProjectName($this->projectId),
@@ -446,7 +429,6 @@
      * @return Date
      */
     public function date(\DateTimeInterface $date)
-<<<<<<< HEAD
     {
         return new Date($date);
     }
@@ -500,61 +482,6 @@
      */
     public function duration($seconds, $nanos = 0)
     {
-=======
-    {
-        return new Date($date);
-    }
-
-    /**
-     * Create a Timestamp object.
-     *
-     * Example:
-     * ```
-     * $timestamp = $spanner->timestamp(new \DateTime('2003-02-05 11:15:02.421827Z'));
-     * ```
-     *
-     * @param \DateTimeInterface $value The timestamp value.
-     * @param int $nanoSeconds [optional] The number of nanoseconds in the timestamp.
-     * @return Timestamp
-     */
-    public function timestamp(\DateTimeInterface $timestamp, $nanoSeconds = null)
-    {
-        return new Timestamp($timestamp, $nanoSeconds);
-    }
-
-    /**
-     * Create an Int64 object. This can be used to work with 64 bit integers as
-     * a string value while on a 32 bit platform.
-     *
-     * Example:
-     * ```
-     * $int64 = $spanner->int64('9223372036854775807');
-     * ```
-     *
-     * @param string $value
-     * @return Int64
-     */
-    public function int64($value)
-    {
-        return new Int64($value);
-    }
-
-    /**
-     * Create a Duration object.
-     *
-     * Example:
-     * ```
-     * $duration = $spanner->duration(100, 00001);
-     * ```
-     *
-     * @param int $seconds The number of seconds in the duration.
-     * @param int $nanos [optional] The number of nanoseconds in the duration.
-     *        **Defaults to** `0`.
-     * @return Duration
-     */
-    public function duration($seconds, $nanos = 0)
-    {
->>>>>>> bdae3ac2
         return new Duration($seconds, $nanos);
     }
 
