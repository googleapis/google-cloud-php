{
    "name": "google/cloud-pubsub",
    "description": "Cloud PubSub Client for PHP",
    "license": "Apache-2.0",
    "minimum-stability": "stable",
    "require": {
        "google/cloud-core": "^1.14",
        "google/proto-client": "^0.28",
        "google/gax": "^0.28"
<<<<<<< HEAD
=======
    },
    "suggest": {
        "ext-grpc": "The gRPC extension enables use of the performant gRPC transport",
        "ext-protobuf": "Provides a significant increase in throughput over the pure PHP protobuf implementation. See https://cloud.google.com/php/grpc for installation instructions."
>>>>>>> f4e32ca8
    },
    "extra": {
        "component": {
            "id": "cloud-pubsub",
            "target": "GoogleCloudPlatform/google-cloud-php-pubsub.git",
            "path": "src/PubSub",
            "entry": "PubSubClient.php"
        }
    },
    "autoload": {
        "psr-4": {
            "Google\\Cloud\\PubSub\\": ""
        }
    }
}<|MERGE_RESOLUTION|>--- conflicted
+++ resolved
@@ -7,13 +7,10 @@
         "google/cloud-core": "^1.14",
         "google/proto-client": "^0.28",
         "google/gax": "^0.28"
-<<<<<<< HEAD
-=======
     },
     "suggest": {
         "ext-grpc": "The gRPC extension enables use of the performant gRPC transport",
         "ext-protobuf": "Provides a significant increase in throughput over the pure PHP protobuf implementation. See https://cloud.google.com/php/grpc for installation instructions."
->>>>>>> f4e32ca8
     },
     "extra": {
         "component": {
