--- conflicted
+++ resolved
@@ -116,20 +116,15 @@
     public static function exceptionHandler($ex)
     {
         $message = sprintf('PHP Notice: %s', (string)$ex);
-<<<<<<< HEAD
-        if (self::$psrBatchLogger) {
-            $service = self::$psrBatchLogger->getMetadataProvider()->serviceId();
-            $version = self::$psrBatchLogger->getMetadataProvider()->versionId();
-            self::$psrBatchLogger->error($message, [
+        if (self::$psrLogger) {
+            $service = self::$psrLogger->getMetadataProvider()->serviceId();
+            $version = self::$psrLogger->getMetadataProvider()->versionId();
+            self::$psrLogger->error($message, [
                 'serviceContext' => [
                     'service' => $service,
                     'version' => $version,
                 ]
             ]);
-=======
-        if (self::$psrLogger) {
-            self::$psrLogger->error($message);
->>>>>>> 359f2d52
         } else {
             fwrite(STDERR, $message . PHP_EOL);
         }
