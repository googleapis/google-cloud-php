{
    "name": "google/cloud-bigtable",
    "description": "Cloud Bigtable Client for PHP",
    "license": "Apache-2.0",
    "minimum-stability": "stable",
    "require": {
        "ext-grpc": "*",
        "google/proto-client": "^0.28",
        "google/gax": "^0.28"
<<<<<<< HEAD
=======
    },
    "suggest": {
        "ext-protobuf": "Provides a significant increase in throughput over the pure PHP protobuf implementation. See https://cloud.google.com/php/grpc for installation instructions."
>>>>>>> f4e32ca8
    },
    "extra": {
        "component": {
            "id": "cloud-bigtable",
            "target": "GoogleCloudPlatform/google-cloud-php-bigtable.git",
            "path": "src/Bigtable",
            "entry": null
        }
    },
    "autoload": {
        "psr-4": {
            "Google\\Cloud\\Bigtable\\": ""
        }
    }
}<|MERGE_RESOLUTION|>--- conflicted
+++ resolved
@@ -7,12 +7,9 @@
         "ext-grpc": "*",
         "google/proto-client": "^0.28",
         "google/gax": "^0.28"
-<<<<<<< HEAD
-=======
     },
     "suggest": {
         "ext-protobuf": "Provides a significant increase in throughput over the pure PHP protobuf implementation. See https://cloud.google.com/php/grpc for installation instructions."
->>>>>>> f4e32ca8
     },
     "extra": {
         "component": {
