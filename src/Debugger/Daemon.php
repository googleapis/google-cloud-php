--- conflicted
+++ resolved
@@ -73,41 +73,18 @@
      */
     public function __construct(array $options = [])
     {
-<<<<<<< HEAD
         $options += [
-            'clientOptions' => [],
             'sourceRoot' => '.',
-            'debuggee' => null
-        ];
-        $this->clientOptions = $options['clientOptions'];
-        $this->sourceRoot = realpath($options['sourceRoot']);
-
-        $this->extSourceContext = array_key_exists('extSourceContext', $options)
-            ? [$options['extSourceContext']]
-            : $this->defaultExtSourceContext();
-
-        $this->uniquifier = array_key_exists('uniquifier', $options)
-            ? $options['uniquifier']
-            : $this->defaultUniquifier();
-
-        $this->description = array_key_exists('description', $options)
-            ? $options['description']
-            : $this->defaultDescription();
-
-=======
-        $client = array_key_exists('client', $options)
-            ? $options['client']
-            : new DebuggerClient();
-
-        $options += [
             'sourceContext' => [],
             'extSourceContext' => [],
             'uniquifier' => null,
-            'description' => null
+            'description' => null,
+            'clientOptions' => [],
+            'debuggee' => null
         ];
 
-        $this->sourceRoot = realpath($sourceRoot);
-
+        $this->clientOptions = $options['clientOptions'];
+        $this->sourceRoot = realpath($options['sourceRoot']);
         $sourceContext = $options['sourceContext'] ?: $this->defaultSourceContext();
         $extSourceContext = $options['extSourceContext'];
         if (!$extSourceContext && $sourceContext) {
@@ -115,19 +92,8 @@
                 'context' => $sourceContext
             ];
         }
-
-        $uniquifier = $options['uniquifier'] ?: $this->defaultUniquifier();
-        $description = $options['description'] ?: $this->defaultDescription();
-
-        $this->debuggee = $client->debuggee(null, [
-            'uniquifier' => $uniquifier,
-            'description' => $description,
-            'extSourceContexts' => $extSourceContext ? [$extSourceContext] : []
-        ]);
-
-        $this->debuggee->register();
-
->>>>>>> 5515847e
+        $this->uniqifier = $options['uniquifier'];
+        $this->description = $options['description'] ?: $this->defaultDescription();
         $this->storage = array_key_exists('storage', $options)
             ? $options['storage']
             : new SysvBreakpointStorage();
@@ -151,7 +117,7 @@
     {
         $client = $client ?: $this->defaultClient();
         $debuggee = $client->debuggee(null, [
-            'uniquifier' => $this->uniquifier,
+            'uniquifier' => $this->uniquifier ?: $this->defaultUniquifier(),
             'description' => $this->description,
             'extSourceContexts' => $this->extSourceContext
         ]);
