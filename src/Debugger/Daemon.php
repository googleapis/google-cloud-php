--- conflicted
+++ resolved
@@ -91,19 +91,7 @@
 
         $this->description = array_key_exists('description', $options)
             ? $options['description']
-<<<<<<< HEAD
-            : $this->uniquifier;
-=======
             : $this->defaultDescription();
-
-        $this->debuggee = $client->debuggee(null, [
-            'uniquifier' => $uniquifier,
-            'description' => $description,
-            'extSourceContexts' => $extSourceContext
-        ]);
-
-        $this->debuggee->register();
->>>>>>> 81b20d09
 
         $this->storage = array_key_exists('storage', $options)
             ? $options['storage']
