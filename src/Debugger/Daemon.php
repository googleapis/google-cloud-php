--- conflicted
+++ resolved
@@ -17,12 +17,9 @@
 
 namespace Google\Cloud\Debugger;
 
-<<<<<<< HEAD
 use Google\Cloud\Core\Batch\SimpleJobTrait;
 use Google\Cloud\Core\Batch\SerializableClientTrait;
-=======
 use Google\Cloud\Core\SysvTrait;
->>>>>>> 0876c0fc
 use Google\Cloud\Core\Report\MetadataProviderInterface;
 use Google\Cloud\Core\Report\MetadataProviderUtils;
 use Google\Cloud\Core\Exception\ConflictException;
@@ -47,17 +44,12 @@
  */
 class Daemon
 {
-<<<<<<< HEAD
     use SimpleJobTrait;
-    use SerializableClientTrait;
-=======
-    use SysvTrait;
 
     /**
      * @var Debuggee
      */
     private $debuggee;
->>>>>>> 0876c0fc
 
     /**
      * @var string The full path to the source root
@@ -156,15 +148,11 @@
         $this->labels = $options['labels'] ?: $this->defaultLabels($options['metadataProvider']);
         $this->storage = array_key_exists('storage', $options)
             ? $options['storage']
-<<<<<<< HEAD
-            : new SysvBreakpointStorage();
+            : $this->defaultStorage();
 
         $this->setSimpleJobProperties($options + [
             'identifier' => 'debugger-daemon'
         ]);
-=======
-            : $this->defaultStorage();
->>>>>>> 0876c0fc
     }
 
     /**
