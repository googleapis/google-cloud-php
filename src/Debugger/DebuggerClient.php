--- conflicted
+++ resolved
@@ -77,22 +77,17 @@
      */
     public function __construct(array $config = [])
     {
-        if (!isset($config['scopes'])) {
-            $config['scopes'] = [self::FULL_CONTROL_SCOPE];
-        }
+        $config += [
+            'scopes' => [self::FULL_CONTROL_SCOPE],
+            'preferNumericProjectId' => true
+        ];
 
-<<<<<<< HEAD
         $connectionType = $this->getConnectionType($config);
         if ($connectionType === 'grpc') {
             $this->connection = new Grpc($this->configureAuthentication($config));
         } else {
             $this->connection = new Rest($this->configureAuthentication($config));
         }
-=======
-        $this->connection = new Rest($this->configureAuthentication($config + [
-            'preferNumericProjectId' => true
-        ]));
->>>>>>> e620fd08
     }
 
     /**
