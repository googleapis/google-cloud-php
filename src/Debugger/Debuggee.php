--- conflicted
+++ resolved
@@ -130,16 +130,10 @@
      *            user about this debuggee. Absence of this field indicates no
      *            status. The message can be either informational or an error
      *            status.
-<<<<<<< HEAD
      *      @type array $extSourceContexts References to the locations and
      *            revisions of the source code used in the deployed application.
-=======
-     *      @type ExtendedSourceContext[] $extSourceContexts References to the
-     *            locations and revisions of the source code used in the
-     *            deployed application.
      *      @type array $labels  A set of custom debuggee properties, populated
      *            by the agent, to be displayed to the user.
->>>>>>> 1f1d3b8c
      * }
      */
     public function __construct(ConnectionInterface $connection, array $info = [])
@@ -405,13 +399,11 @@
             }, $this->extSourceContexts),
             'extSourceContexts' => $this->extSourceContexts
         ];
-<<<<<<< HEAD
         if ($this->status) {
             $info['status'] = $this->status;
-=======
+        }
         if (!empty($this->labels)) {
             $info['labels'] = $this->labels;
->>>>>>> 1f1d3b8c
         }
         return $info;
     }
