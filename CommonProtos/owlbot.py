# Copyright 2022 Google LLC
#
# Licensed under the Apache License, Version 2.0 (the "License");
# you may not use this file except in compliance with the License.
# You may obtain a copy of the License at
#
#     http://www.apache.org/licenses/LICENSE-2.0
#
# Unless required by applicable law or agreed to in writing, software
# distributed under the License is distributed on an "AS IS" BASIS,
# WITHOUT WARRANTIES OR CONDITIONS OF ANY KIND, either express or implied.
# See the License for the specific language governing permissions and
# limitations under the License.

"""This script is used to synthesize generated parts of this library."""

import logging
from pathlib import Path
import shutil
import subprocess

import os
import synthtool as s
from synthtool.languages import php
from synthtool import _tracked_paths

logging.basicConfig(level=logging.DEBUG)

# (dirname, version)
protos = [
    ("api", "api"),
    ("extendedoperations", "cloud"),
    ("location", "cloud"),
    ("logging", "google"), # for the metadata
    ("logging", "cloud"),
    ("iam", "google"), # for the metadata
    ("iam", "cloud"),
    ("iamlogging", "iam"),
    ("rpc", "rpc"),
    ("type", "type"),
]

dest = Path().resolve()
for proto in protos:
    src = Path(f"../{php.STAGING_DIR}/CommonProtos/{proto[0]}").resolve()

    # Added so that we can pass copy_excludes in the owlbot_main() call
    _tracked_paths.add(src)

    # use owlbot_copy_version instead of owlbot_main and set "version_string"
    # manually because common protos do not have a version
    php.owlbot_copy_version(
        src=src,
        dest=dest,
        version_string=proto[1],
        copy_excludes=[
            src / "**/[A-Z]*_*.php"
        ],
    )

# move metadata to more specific directories (owlbot isnt smart enough to do this)
s.move("metadata/Google/Iam/V1", "metadata/Iam/V1")
s.move("metadata/Google/Logging/Type", "metadata/Logging/Type")

<<<<<<< HEAD
# remove owl-bot-staging dir
#if os.path.exists(php.STAGING_DIR):
#    shutil.rmtree(Path(php.STAGING_DIR))

# remove the metadata/Google files that we copied
#if os.path.exists("metadata/Google"):
#    shutil.rmtree(Path("metadata/Google"))

=======
>>>>>>> 13de3510
s.replace(
    "src/**/*.php",
    r"^// Adding a class alias for backwards compatibility with the previous class name.$"
    + "\n"
    + r"^class_alias\(.*\);$"
    + "\n",
    '')
<|MERGE_RESOLUTION|>--- conflicted
+++ resolved
@@ -62,17 +62,6 @@
 s.move("metadata/Google/Iam/V1", "metadata/Iam/V1")
 s.move("metadata/Google/Logging/Type", "metadata/Logging/Type")
 
-<<<<<<< HEAD
-# remove owl-bot-staging dir
-#if os.path.exists(php.STAGING_DIR):
-#    shutil.rmtree(Path(php.STAGING_DIR))
-
-# remove the metadata/Google files that we copied
-#if os.path.exists("metadata/Google"):
-#    shutil.rmtree(Path("metadata/Google"))
-
-=======
->>>>>>> 13de3510
 s.replace(
     "src/**/*.php",
     r"^// Adding a class alias for backwards compatibility with the previous class name.$"
