--- conflicted
+++ resolved
@@ -19,11 +19,7 @@
 
 script:
     - ./dev/sh/tests
-<<<<<<< HEAD
-    - vendor/bin/phpcs --standard=ruleset.xml src/
-=======
     - vendor/bin/phpcs --standard=./phpcs-ruleset.xml
->>>>>>> d051eb60
     - ./dev/sh/build-docs
 
 after_success:
