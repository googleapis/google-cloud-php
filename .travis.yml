language: php
sudo: required
dist: trusty

matrix:
  include:
  - php: 5.5.38
  - php: 5.6.25
  - php: 7.0
  - php: 7.1
  - php: hhvm
    group: edge
  fast_finish: true

before_script:
  - pecl install grpc || echo 'Failed to install grpc'
  - composer install

script:
  - ./dev/sh/tests
  - vendor/bin/phpcs --standard=./phpcs-ruleset.xml
  - ./dev/sh/build-docs

after_success:
<<<<<<< HEAD
  - bash <(curl -s https://codecov.io/bash)
  - ./dev/sh/push-docs
  - ./dev/sh/trigger-split
  - cat ./build/snippets-uncovered.json
=======
    - bash <(curl -s https://codecov.io/bash)
    - ./dev/sh/push-docs

after_failure:
    - echo "SNIPPET COVERAGE REPORT" && cat ./build/snippets-uncovered.json
>>>>>>> 3c2c02d7
<|MERGE_RESOLUTION|>--- conflicted
+++ resolved
@@ -22,15 +22,10 @@
   - ./dev/sh/build-docs
 
 after_success:
-<<<<<<< HEAD
   - bash <(curl -s https://codecov.io/bash)
   - ./dev/sh/push-docs
   - ./dev/sh/trigger-split
   - cat ./build/snippets-uncovered.json
-=======
-    - bash <(curl -s https://codecov.io/bash)
-    - ./dev/sh/push-docs
 
 after_failure:
-    - echo "SNIPPET COVERAGE REPORT" && cat ./build/snippets-uncovered.json
->>>>>>> 3c2c02d7
+  - echo "SNIPPET COVERAGE REPORT" && cat ./build/snippets-uncovered.json