--- conflicted
+++ resolved
@@ -101,8 +101,6 @@
             ]
         },
         {
-<<<<<<< HEAD
-=======
             "id": "cloud-container",
             "name": "google/cloud-container",
             "defaultService": "container/readme",
@@ -111,7 +109,6 @@
             ]
         },
         {
->>>>>>> f4e32ca8
             "id": "cloud-core",
             "name": "google/cloud-core",
             "defaultService": "core/servicebuilder",
