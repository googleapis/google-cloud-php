--- conflicted
+++ resolved
@@ -71,16 +71,11 @@
             throw new RuntimeException('This command must be run on PHP 8.0 or above');
         }
 
-<<<<<<< HEAD
+        $componentPath = $input->getOption('path');
         $this->componentName = rtrim($input->getOption('component'), '/') ?: basename(getcwd());
-        $component = new Component($this->componentName, $input->getOption('component-path'));
+        $component = new Component($this->componentName, $componentPath);
         $output->writeln(sprintf('Generating documentation for <options=bold;fg=white>%s</>', $this->componentName));
-=======
-        $componentPath = $input->getOption('path');
-        $componentName = rtrim($input->getOption('component'), '/') ?: basename($componentPath ?: getcwd());
-        $component = new Component($componentName, $componentPath);
-        $output->writeln(sprintf('Generating documentation for <options=bold;fg=white>%s</>', $componentName));
->>>>>>> d67f8424
+
         $xml = $input->getOption('xml');
         $outDir = $input->getOption('out');
         if (empty($xml)) {
