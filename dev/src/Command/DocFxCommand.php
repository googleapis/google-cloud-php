--- conflicted
+++ resolved
@@ -59,17 +59,8 @@
             ->addOption('out', '', InputOption::VALUE_REQUIRED, 'Path where to store the generated output.', 'out')
             ->addOption('metadata-version', '', InputOption::VALUE_REQUIRED, 'version to write to docs.metadata using docuploader')
             ->addOption('staging-bucket', '', InputOption::VALUE_REQUIRED, 'Upload to the specified staging bucket using docuploader.')
-<<<<<<< HEAD
             ->addOption('path', '', InputOption::VALUE_OPTIONAL, 'Specify the path to the composer package to generate.')
-=======
-            ->addOption(
-                'component-path',
-                '',
-                InputOption::VALUE_OPTIONAL,
-                'Specify the path of the desired component. Please note, this option is only intended for testing purposes.'
-            )
             ->addOption('--with-cache', '', InputOption::VALUE_NONE, 'Cache expensive proto namespace lookups to a file')
->>>>>>> b3694607
         ;
     }
 
