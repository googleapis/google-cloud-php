<?php
/**
 * Copyright 2015 Google Inc. All Rights Reserved.
 *
 * Licensed under the Apache License, Version 2.0 (the "License");
 * you may not use this file except in compliance with the License.
 * You may obtain a copy of the License at
 *
 *      http://www.apache.org/licenses/LICENSE-2.0
 *
 * Unless required by applicable law or agreed to in writing, software
 * distributed under the License is distributed on an "AS IS" BASIS,
 * WITHOUT WARRANTIES OR CONDITIONS OF ANY KIND, either express or implied.
 * See the License for the specific language governing permissions and
 * limitations under the License.
 */

namespace Google\Cloud\Core;

use Google\Auth\FetchAuthTokenCache;
use Google\Auth\FetchAuthTokenInterface;
use Google\Auth\GetQuotaProjectInterface;
use Google\Auth\HttpHandler\Guzzle6HttpHandler;
use Google\Auth\HttpHandler\HttpHandlerFactory;
use Google\Auth\UpdateMetadataInterface;
use Google\Cloud\Core\Exception\ServiceException;
use Google\Cloud\Core\RequestWrapperTrait;
use GuzzleHttp\Exception\RequestException;
use GuzzleHttp\Promise\PromiseInterface;
use GuzzleHttp\Psr7\Utils;
use Psr\Http\Message\RequestInterface;
use Psr\Http\Message\ResponseInterface;
use Psr\Http\Message\StreamInterface;

/**
 * The RequestWrapper is responsible for delivering and signing requests.
 */
class RequestWrapper
{
    use RequestWrapperTrait;
    use RetryDeciderTrait;

    /**
     * @var string|null The current version of the component from which the request
     * originated.
     */
    private $componentVersion;

    /**
     * @var string|null Access token used to sign requests.
     */
    private $accessToken;

    /**
     * @var callable A handler used to deliver PSR-7 requests specifically for
     * authentication.
     */
    private $authHttpHandler;

    /**
     * @var callable A handler used to deliver PSR-7 requests.
     */
    private $httpHandler;

    /**
     * @var callable A handler used to deliver PSR-7 requests asynchronously.
     */
    private $asyncHttpHandler;

    /**
     * @var array HTTP client specific configuration options.
     */
    private $restOptions;

    /**
     * @var bool Whether to enable request signing.
     */
    private $shouldSignRequest;

    /**
     * @var callable Sets the conditions for whether or not a
     * request should attempt to retry.
     */
    private $retryFunction;

    /**
     * @var callable Executes a delay.
     */
    private $delayFunction;

    /**
     * @var callable|null Sets the conditions for determining how long to wait
     * between attempts to retry.
     */
    private $calcDelayFunction;

    /**
     * @param array $config [optional] {
     *     Configuration options. Please see
     *     {@see \Google\Cloud\Core\RequestWrapperTrait::setCommonDefaults()} for
     *     the other available options.
     *
     *     @type string $componentVersion The current version of the component from
     *           which the request originated.
     *     @type string $accessToken Access token used to sign requests.
     *           Deprecated: This option is no longer supported. Use the `$credentialsFetcher` option instead.
     *     @type callable $asyncHttpHandler *Experimental* A handler used to
     *           deliver PSR-7 requests asynchronously. Function signature should match:
     *           `function (RequestInterface $request, array $options = []) : PromiseInterface<ResponseInterface>`.
     *     @type callable $authHttpHandler A handler used to deliver PSR-7
     *           requests specifically for authentication. Function signature
     *           should match:
     *           `function (RequestInterface $request, array $options = []) : ResponseInterface`.
     *     @type callable $httpHandler A handler used to deliver PSR-7 requests.
     *           Function signature should match:
     *           `function (RequestInterface $request, array $options = []) : ResponseInterface`.
     *     @type array $restOptions HTTP client specific configuration options.
     *     @type bool $shouldSignRequest Whether to enable request signing.
     *     @type callable $restRetryFunction Sets the conditions for whether or
     *           not a request should attempt to retry. Function signature should
     *           match: `function (\Exception $ex) : bool`.
     *     @type callable $restDelayFunction Executes a delay, defaults to
     *           utilizing `usleep`. Function signature should match:
     *           `function (int $delay) : void`.
     *     @type callable $restCalcDelayFunction Sets the conditions for
     *           determining how long to wait between attempts to retry. Function
     *           signature should match: `function (int $attempt) : int`.
     * }
     */
    public function __construct(array $config = [])
    {
        $this->setCommonDefaults($config);
        $config += [
            'accessToken' => null,
            'asyncHttpHandler' => null,
            'authHttpHandler' => null,
            'httpHandler' => null,
            'restOptions' => [],
            'shouldSignRequest' => true,
            'componentVersion' => null,
            'restRetryFunction' => null,
            'restDelayFunction' => null,
            'restCalcDelayFunction' => null
        ];

        $this->componentVersion = $config['componentVersion'];
        $this->accessToken = $config['accessToken'];
        $this->restOptions = $config['restOptions'];
        $this->shouldSignRequest = $config['shouldSignRequest'];
        $this->retryFunction = $config['restRetryFunction'] ?: $this->getRetryFunction();
        $this->delayFunction = $config['restDelayFunction'] ?: function ($delay) {
            usleep($delay);
        };
        $this->calcDelayFunction = $config['restCalcDelayFunction'];
        $this->httpHandler = $config['httpHandler'] ?: HttpHandlerFactory::build();
        $this->authHttpHandler = $config['authHttpHandler'] ?: $this->httpHandler;
        $this->asyncHttpHandler = $config['asyncHttpHandler'] ?: $this->buildDefaultAsyncHandler();

        if ($this->credentialsFetcher instanceof AnonymousCredentials) {
            $this->shouldSignRequest = false;
        }
    }

    /**
     * Deliver the request.
     *
     * @param RequestInterface $request A PSR-7 request.
     * @param array $options [optional] {
     *     Request options.
     *
     *     @type float $requestTimeout Seconds to wait before timing out the
     *           request. **Defaults to** `0`.
     *     @type int $retries Number of retries for a failed request.
     *           **Defaults to** `3`.
     *     @type callable $restRetryFunction Sets the conditions for whether or
     *           not a request should attempt to retry. Function signature should
     *           match: `function (\Exception $ex) : bool`.
     *     @type callable $restRetryListener Runs after the restRetryFunction.
     *           This might be used to simply consume the exception and
     *           $arguments b/w retries. This returns the new $arguments thus
     *           allowing modification on demand for $arguments. For ex:
     *           changing the headers in b/w retries.
     *     @type callable $restDelayFunction Executes a delay, defaults to
     *           utilizing `usleep`. Function signature should match:
     *           `function (int $delay) : void`.
     *     @type callable $restCalcDelayFunction Sets the conditions for
     *           determining how long to wait between attempts to retry. Function
     *           signature should match: `function (int $attempt) : int`.
     *     @type array $restOptions HTTP client specific configuration options.
     * }
     * @return ResponseInterface
     * @throws ServiceException
     */
    public function send(RequestInterface $request, array $options = [])
    {
        $retryOptions = $this->getRetryOptions($options);
        $backoff = new ExponentialBackoff(
            $retryOptions['retries'],
            $retryOptions['retryFunction'],
            $retryOptions['retryListener'],
        );

        if ($retryOptions['delayFunction']) {
            $backoff->setDelayFunction($retryOptions['delayFunction']);
        }

        if ($retryOptions['calcDelayFunction']) {
            $backoff->setCalcDelayFunction($retryOptions['calcDelayFunction']);
        }

        try {
            return $backoff->execute($this->httpHandler, [
                $this->applyHeaders($request, $options),
                $this->getRequestOptions($options)
            ]);
        } catch (\Exception $ex) {
            throw $this->convertToGoogleException($ex);
        }
    }

    /**
     * Deliver the request asynchronously.
     *
     * @param RequestInterface $request A PSR-7 request.
     * @param array $options [optional] {
     *     Request options.
     *
     *     @type float $requestTimeout Seconds to wait before timing out the
     *           request. **Defaults to** `0`.
     *     @type int $retries Number of retries for a failed request.
     *           **Defaults to** `3`.
     *     @type callable $restRetryFunction Sets the conditions for whether or
     *           not a request should attempt to retry. Function signature should
     *           match: `function (\Exception $ex, int $retryAttempt) : bool`.
     *     @type callable $restDelayFunction Executes a delay, defaults to
     *           utilizing `usleep`. Function signature should match:
     *           `function (int $delay) : void`.
     *     @type callable $restCalcDelayFunction Sets the conditions for
     *           determining how long to wait between attempts to retry. Function
     *           signature should match: `function (int $attempt) : int`.
     *     @type array $restOptions HTTP client specific configuration options.
     * }
     * @return PromiseInterface<ResponseInterface>
     * @throws ServiceException
     * @experimental The experimental flag means that while we believe this method
     *      or class is ready for use, it may change before release in backwards-
     *      incompatible ways. Please use with caution, and test thoroughly when
     *      upgrading.
     */
    public function sendAsync(RequestInterface $request, array $options = [])
    {
        // Unfortunately, the current ExponentialBackoff implementation doesn't
        // play nicely with promises.
        $retryAttempt = 0;
        $fn = function ($retryAttempt) use (&$fn, $request, $options) {
            $asyncHttpHandler = $this->asyncHttpHandler;
            $retryOptions = $this->getRetryOptions($options);
            if (!$retryOptions['calcDelayFunction']) {
                $retryOptions['calcDelayFunction'] = [ExponentialBackoff::class, 'calculateDelay'];
            }

            return $asyncHttpHandler(
                $this->applyHeaders($request, $options),
                $this->getRequestOptions($options)
            )->then(null, function (\Exception $ex) use ($fn, $retryAttempt, $retryOptions) {
                $shouldRetry = $retryOptions['retryFunction']($ex, $retryAttempt);

                if ($shouldRetry === false || $retryAttempt >= $retryOptions['retries']) {
                    throw $this->convertToGoogleException($ex);
                }

                $delay = $retryOptions['calcDelayFunction']($retryAttempt);
                $retryOptions['delayFunction']($delay);
                $retryAttempt++;

                return $fn($retryAttempt);
            });
        };

        return $fn($retryAttempt);
    }

    /**
     * Applies headers to the request.
     *
     * @param RequestInterface $request A PSR-7 request.
     * @param array $options
     * @return RequestInterface
     */
    private function applyHeaders(RequestInterface $request, array $options = [])
    {
        $headers = [
            'User-Agent' => 'gcloud-php/' . $this->componentVersion,
            Retry::RETRY_HEADER_KEY => sprintf(
                'gl-php/%s gccl/%s',
                PHP_VERSION,
                $this->componentVersion
            ),
        ];

        if (isset($options['retryHeaders'])) {
            $headers[Retry::RETRY_HEADER_KEY] = sprintf(
                '%s %s',
                $headers[Retry::RETRY_HEADER_KEY],
                implode(' ', $options['retryHeaders'])
            );
            unset($options['retryHeaders']);
        }

        $request = Utils::modifyRequest($request, ['set_headers' => $headers]);

        if ($this->shouldSignRequest) {
            $quotaProject = $this->quotaProject;

            if ($this->accessToken) {
                $request = $request->withHeader('authorization', 'Bearer ' . $this->accessToken);
            } else {
                $credentialsFetcher = $this->getCredentialsFetcher();
                $request = $this->addAuthHeaders($request, $credentialsFetcher);

                if ($credentialsFetcher instanceof GetQuotaProjectInterface) {
                    $quotaProject = $credentialsFetcher->getQuotaProject();
                }
            }

            if ($quotaProject) {
                $request = $request->withHeader('X-Goog-User-Project', $quotaProject);
            }
        }

        return $request;
    }

    /**
     * Adds auth headers to the request.
     *
     * @param RequestInterface $request
     * @param FetchAuthTokenInterface $fetcher
     * @return array
     * @throws ServiceException
     */
    private function addAuthHeaders(RequestInterface $request, FetchAuthTokenInterface $fetcher)
    {
        $backoff = new ExponentialBackoff($this->retries, $this->getRetryFunction());

        try {
            return $backoff->execute(
                function () use ($request, $fetcher) {
                    if (!$fetcher instanceof UpdateMetadataInterface ||
                         ($fetcher instanceof FetchAuthTokenCache &&
                            !$fetcher->getFetcher() instanceof UpdateMetadataInterface
                         )
                    ) {
<<<<<<< HEAD
=======
                        // This covers an edge case where the token fetcher does not implement UpdateMetadataInterface,
                        // which only would happen if a user implemented a custom fetcher 
>>>>>>> 13405f15
                        if ($token = $fetcher->fetchAuthToken()) {
                            return $request->withHeader('authorization', 'Bearer ' . $token['access_token']);
                        }
                    } else {
                        $headers = $fetcher->updateMetadata($request->getHeaders(), null, $this->authHttpHandler);
                        return Utils::modifyRequest($request, ['set_headers' => $headers]);
                    }

                    // As we do not know the reason the credentials fetcher could not fetch the
                    // token, we should not retry.
                    throw new \RuntimeException('Unable to fetch token');
                }
            );
        } catch (\Exception $ex) {
            throw $this->convertToGoogleException($ex);
        }
    }

    /**
     * Convert any exception to a Google Exception.
     *
     * @param \Exception $ex
     * @return Exception\ServiceException
     */
    private function convertToGoogleException(\Exception $ex)
    {
        switch ($ex->getCode()) {
            case 400:
                $exception = Exception\BadRequestException::class;
                break;

            case 404:
                $exception = Exception\NotFoundException::class;
                break;

            case 409:
                $exception = Exception\ConflictException::class;
                break;

            case 412:
                $exception = Exception\FailedPreconditionException::class;
                break;

            case 500:
                $exception = Exception\ServerException::class;
                break;

            case 504:
                $exception = Exception\DeadlineExceededException::class;
                break;

            default:
                $exception = Exception\ServiceException::class;
                break;
        }

        return new $exception($this->getExceptionMessage($ex), $ex->getCode(), $ex);
    }

    /**
     * Gets the exception message.
     *
     * @access private
     * @param \Exception $ex
     * @return string
     */
    private function getExceptionMessage(\Exception $ex)
    {
        if ($ex instanceof RequestException && $ex->hasResponse()) {
            return (string) $ex->getResponse()->getBody();
        }

        return $ex->getMessage();
    }

    /**
     * Gets a set of request options.
     *
     * @param array $options
     * @return array
     */
    private function getRequestOptions(array $options)
    {
        $restOptions = $options['restOptions'] ?? $this->restOptions;
        $timeout = $options['requestTimeout'] ?? $this->requestTimeout;

        if ($timeout && !array_key_exists('timeout', $restOptions)) {
            $restOptions['timeout'] = $timeout;
        }

        return $restOptions;
    }

    /**
     * Gets a set of retry options.
     *
     * @param array $options
     * @return array
     */
    private function getRetryOptions(array $options)
    {
        return [
            'retries' => isset($options['retries'])
                ? $options['retries']
                : $this->retries,
            'retryFunction' => isset($options['restRetryFunction'])
                ? $options['restRetryFunction']
                : $this->retryFunction,
            'retryListener' => isset($options['restRetryListener'])
                ? $options['restRetryListener']
                : null,
            'delayFunction' => isset($options['restDelayFunction'])
                ? $options['restDelayFunction']
                : $this->delayFunction,
            'calcDelayFunction' => isset($options['restCalcDelayFunction'])
                ? $options['restCalcDelayFunction']
                : $this->calcDelayFunction
        ];
    }

    /**
     * Builds the default async HTTP handler.
     *
     * @return callable
     */
    private function buildDefaultAsyncHandler()
    {
        return $this->httpHandler instanceof Guzzle6HttpHandler
            ? [$this->httpHandler, 'async']
            : [HttpHandlerFactory::build(), 'async'];
    }
}<|MERGE_RESOLUTION|>--- conflicted
+++ resolved
@@ -351,11 +351,8 @@
                             !$fetcher->getFetcher() instanceof UpdateMetadataInterface
                          )
                     ) {
-<<<<<<< HEAD
-=======
                         // This covers an edge case where the token fetcher does not implement UpdateMetadataInterface,
                         // which only would happen if a user implemented a custom fetcher 
->>>>>>> 13405f15
                         if ($token = $fetcher->fetchAuthToken()) {
                             return $request->withHeader('authorization', 'Bearer ' . $token['access_token']);
                         }
