--- conflicted
+++ resolved
@@ -118,14 +118,6 @@
      *     @type callable $restRetryFunction Sets the conditions for whether or
      *           not a request should attempt to retry. Function signature should
      *           match: `function (\Exception $ex) : bool`.
-<<<<<<< HEAD
-=======
-     *     @type callable $restRetryListener Runs after the restRetryFunction.
-     *           This might be used to simply consume the exception and
-     *           $arguments b/w retries. This returns the new $arguments thus
-     *           allowing modification on demand for $arguments. For ex:
-     *           changing the headers in b/w retries.
->>>>>>> 8c56cfb7
      *     @type callable $restDelayFunction Executes a delay, defaults to
      *           utilizing `usleep`. Function signature should match:
      *           `function (int $delay) : void`.
@@ -146,10 +138,6 @@
             'shouldSignRequest' => true,
             'componentVersion' => null,
             'restRetryFunction' => null,
-<<<<<<< HEAD
-=======
-            'restRetryListener' => null,
->>>>>>> 8c56cfb7
             'restDelayFunction' => null,
             'restCalcDelayFunction' => null
         ];
@@ -186,14 +174,6 @@
      *     @type callable $restRetryFunction Sets the conditions for whether or
      *           not a request should attempt to retry. Function signature should
      *           match: `function (\Exception $ex) : bool`.
-<<<<<<< HEAD
-=======
-     *     @type callable $restRetryListener Runs after the restRetryFunction.
-     *           This might be used to simply consume the exception and
-     *           $arguments b/w retries. This returns the new $arguments thus
-     *           allowing modification on demand for $arguments. For ex:
-     *           changing the headers in b/w retries.
->>>>>>> 8c56cfb7
      *     @type callable $restDelayFunction Executes a delay, defaults to
      *           utilizing `usleep`. Function signature should match:
      *           `function (int $delay) : void`.
@@ -211,11 +191,7 @@
         $backoff = new ExponentialBackoff(
             $retryOptions['retries'],
             $retryOptions['retryFunction'],
-<<<<<<< HEAD
-            $retryOptions['onRetryExceptionFunction'],
-=======
             $retryOptions['retryListener'],
->>>>>>> 8c56cfb7
         );
 
         if ($retryOptions['delayFunction']) {
@@ -467,13 +443,8 @@
             'retryFunction' => isset($options['restRetryFunction'])
                 ? $options['restRetryFunction']
                 : $this->retryFunction,
-<<<<<<< HEAD
-            'onRetryExceptionFunction' => isset($options['restOnRetryExceptionFunction'])
-                ? $options['restOnRetryExceptionFunction']
-=======
             'retryListener' => isset($options['restRetryListener'])
                 ? $options['restRetryListener']
->>>>>>> 8c56cfb7
                 : null,
             'delayFunction' => isset($options['restDelayFunction'])
                 ? $options['restDelayFunction']
