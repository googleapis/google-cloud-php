--- conflicted
+++ resolved
@@ -93,10 +93,6 @@
             'retryHeaders',
             'requestTimeout',
             'restRetryFunction',
-<<<<<<< HEAD
-=======
-            'restRetryListener',
->>>>>>> 8c56cfb7
         ], $options);
 
         try {
