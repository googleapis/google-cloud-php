<?php
/**
 * Copyright 2023 Google Inc. All Rights Reserved.
 *
 * Licensed under the Apache License, Version 2.0 (the "License");
 * you may not use this file except in compliance with the License.
 * You may obtain a copy of the License at
 *
 *      http://www.apache.org/licenses/LICENSE-2.0
 *
 * Unless required by applicable law or agreed to in writing, software
 * distributed under the License is distributed on an "AS IS" BASIS,
 * WITHOUT WARRANTIES OR CONDITIONS OF ANY KIND, either express or implied.
 * See the License for the specific language governing permissions and
 * limitations under the License.
 */

namespace Google\Cloud\Core;

use Google\ApiCore\Serializer;
use Google\Cloud\Core\ArrayTrait;
use Google\Cloud\Core\Exception\NotFoundException;
use Google\Cloud\Core\Exception\ServiceException;
use Google\Cloud\Core\TimeTrait;
use Google\Cloud\Core\WhitelistTrait;
use \Google\Protobuf\Internal\Message;

/**
 * @internal
 * Responsible for forwarding the requests to their
 * respective GAPIC methdos via the request wrapper.
 */
class RequestHandler
{
    use EmulatorTrait;
    use ArrayTrait;
    use TimeTrait;
    use WhitelistTrait;

    /**
     * @var Serializer
     */
    private Serializer $serializer;

    /**
     * @var GapicRequestWrapper Wrapper used to handle sending requests to the
     * gRPC/REST API.
     */
    private GapicRequestWrapper $requestWrapper;

    private array $gapics;

    /**
     * @param Serializer $serializer
     * @param array $gapicClasses
     * @param array $clientConfig
     * @param ?GapicRequestWrapper $requestWrapper
     */
    public function __construct(
        Serializer $serializer,
        array $gapicClasses,
        array $clientConfig = [],
        GapicRequestWrapper $requestWrapper = null,
    ) {
        //@codeCoverageIgnoreStart
        $this->serializer = $serializer;
        $clientConfig['serializer'] = $serializer;

        $this->requestWrapper = $requestWrapper ?? new GapicRequestWrapper($serializer);

        // Adds some defaults
        // gccl needs to be present for handwritten clients
        $clientConfig += [
            'libName' => 'gccl',
            'transport' => $this->getDefaultTransport(),
            'emulatorHost' => null
        ];

        if ((bool) $clientConfig['emulatorHost']) {
            $emulatorConfig = $this->emulatorGapicConfig($clientConfig['emulatorHost']);
            $clientConfig = array_merge(
                $clientConfig,
                $emulatorConfig
            );
        }
        //@codeCoverageIgnoreEnd
        
        // Initialize the Gapic classes and store them in memory
        $this->gapics = [];
        foreach ($gapicClasses as $cls) {
            $this->gapics[$cls] = new $cls($clientConfig);
        }
    }

    /**
     * Helper function that forwards the request to a gapic client obj.
     *
     * @param string $gapicClass The request will be forwarded to this GAPIC class.
     * @param string $method This method needs to be called on the gapic obj.
     * @param Message $request The protobuf Request instance to pass as the first argument to the $method.
     * @param array $optionalArgs The optional args.
     * @param bool $whitelisted This decides the behaviour when a NotFoundException is encountered.
     *
     * @return \Generator|OperationResponse|array|null
     *
     * @throws ServiceException
     *
     * If a GAPIC class is provided as the first argument,
     * then the GAPIC object already stored in memory is used.
     * If a GAPIC object is supplied,then we use the object as is.
     * This is useful to override the GAPIC object used for one specific request.
     */
    public function sendRequest(
        string $gapicClass,
        string $method,
        Message $request,
        array $optionalArgs,
        bool $whitelisted = false
    ) {
<<<<<<< HEAD

=======
>>>>>>> 4a9d03c9
        $gapicObj = $this->getGapicObject($gapicClass);

        if (!$gapicObj) {
            return null;
        }

        $allArgs = [$request];
        $allArgs[] = $optionalArgs;

        try {
            return $this->requestWrapper->send([$gapicObj, $method], $allArgs);
        } catch (NotFoundException $e) {
            if ($whitelisted) {
                throw $this->modifyWhitelistedError($e);
            }

            throw $e;
        }
    }

    /**
     * Helper function that returns a GAPIC object stored in memory
     * using the GAPIC class as key.
     * Alternatively, if a GAPIC object is supplied, then that object is returned
     * as is.
     * @param $gapicClass The GAPIC class whose object we need.
     * @return mixed
     */
    private function getGapicObject(string $gapicClass)
    {
        return $this->gapics[$gapicClass] ?? null;
    }

    private function getDefaultTransport() : string
    {
        $isGrpcExtensionLoaded = $this->isGrpcLoaded();
        $defaultTransport = $isGrpcExtensionLoaded ? 'grpc' : 'rest';
        return $defaultTransport;
    }

    protected function isGrpcLoaded() : bool
    {
        return extension_loaded('grpc');
    }
}<|MERGE_RESOLUTION|>--- conflicted
+++ resolved
@@ -117,10 +117,6 @@
         array $optionalArgs,
         bool $whitelisted = false
     ) {
-<<<<<<< HEAD
-
-=======
->>>>>>> 4a9d03c9
         $gapicObj = $this->getGapicObject($gapicClass);
 
         if (!$gapicObj) {
