--- conflicted
+++ resolved
@@ -189,11 +189,7 @@
             );
         } catch (\Exception $err) {
             // Do nothing.
-<<<<<<< HEAD
-            // Catched the intentional failing call being made above:
-=======
             // Catching the intentional failing call being made above:
->>>>>>> 8c56cfb7
             // "Intentionally failing request"
         }
     }
