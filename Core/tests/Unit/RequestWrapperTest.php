<?php

/**
 * Copyright 2015 Google Inc.
 *
 * Licensed under the Apache License, Version 2.0 (the "License");
 * you may not use this file except in compliance with the License.
 * You may obtain a copy of the License at
 *
 *     http://www.apache.org/licenses/LICENSE-2.0
 *
 * Unless required by applicable law or agreed to in writing, software
 * distributed under the License is distributed on an "AS IS" BASIS,
 * WITHOUT WARRANTIES OR CONDITIONS OF ANY KIND, either express or implied.
 * See the License for the specific language governing permissions and
 * limitations under the License.
 */

namespace Google\Cloud\Core\Tests\Unit;

use Google\Auth\Credentials\ServiceAccountCredentials;
use Google\Auth\FetchAuthTokenCache;
use Google\Auth\FetchAuthTokenInterface;
use Google\Cloud\Core\AnonymousCredentials;
use Google\Cloud\Core\Exception\BadRequestException;
use Google\Cloud\Core\Exception\ConflictException;
use Google\Cloud\Core\Exception\GoogleException;
use Google\Cloud\Core\Exception\NotFoundException;
use Google\Cloud\Core\Exception\ServerException;
use Google\Cloud\Core\Exception\ServiceException;
use Google\Cloud\Core\RequestWrapper;
use GuzzleHttp\Exception\RequestException;
use GuzzleHttp\Promise;
use GuzzleHttp\Promise\PromiseInterface;
use GuzzleHttp\Psr7\Request;
use GuzzleHttp\Psr7\Response;
use InvalidArgumentException;
use PHPUnit\Framework\TestCase;
use Prophecy\Argument;
use Prophecy\PhpUnit\ProphecyTrait;

/**
 * @group core
 */
class RequestWrapperTest extends TestCase
{
    use ProphecyTrait;

    const VERSION = 'v0.1';

    private static $requestOptions = [
        'restOptions' => ['debug' => true],
        'requestTimeout' => 3.5
    ];

    public function testSuccessfullySendsRequest()
    {
        $expectedBody = 'responseBody';
        $response = new Response(200, [], $expectedBody);

        $requestWrapper = new RequestWrapper([
            'accessToken' => 'abc',
            'httpHandler' => function ($request, $options = []) use ($response) {
                $this->assertEquals(self::$requestOptions['restOptions']['debug'], $options['debug']);
                $this->assertEquals(self::$requestOptions['requestTimeout'], $options['timeout']);
                return $response;
            }
        ]);

        $actualResponse = $requestWrapper->send(
            new Request('GET', 'http://www.example.com'),
            self::$requestOptions
        );

        $this->assertEquals($expectedBody, (string) $actualResponse->getBody());
    }

    public function testSuccessfullySendsAsyncRequest()
    {
        $expectedBody = 'responseBody';
        $response = new Response(200, [], $expectedBody);

        $requestWrapper = new RequestWrapper([
            'accessToken' => 'abc',
            'asyncHttpHandler' => function ($request, $options = []) use ($response) {
                $this->assertEquals(self::$requestOptions['restOptions']['debug'], $options['debug']);
                $this->assertEquals(self::$requestOptions['requestTimeout'], $options['timeout']);
                return Promise\promise_for($response);
            }
        ]);

        $actualPromise = $requestWrapper->sendAsync(
            new Request('GET', 'http://www.example.com'),
            self::$requestOptions
        );

        $this->assertInstanceOf(PromiseInterface::class, $actualPromise);
        $this->assertEquals(
            $expectedBody,
            (string) $actualPromise
                ->wait()
                ->getBody()
        );
    }

    public function testSendAsyncRetriesOnFailure()
    {
        $actualDelays = 0;
        $expectedRetries = 5;
        $requestWrapper = new RequestWrapper([
            'retries' => $expectedRetries,
            'accessToken' => 'abc',
            'restRetryFunction' => function () {
                return true; // always retry
            },
            'restDelayFunction' => function ($delay) use (&$actualDelays) {
                // instead of actually delaying, just mark that we attempted
                // a retry
                $actualDelays++;
            },
            'asyncHttpHandler' => function ($request, $options = []) {
                return Promise\rejection_for(new \Exception());
            }
        ]);

        $promise = $requestWrapper->sendAsync(new Request('GET', 'http://www.example.com'))
            ->then(null, function (\Exception $ex) {
                $this->assertInstanceOf(ServiceException::class, $ex);
            })->wait();

        $this->assertEquals($expectedRetries, $actualDelays);
    }

    public function testGetKeyfile()
    {
        $kf = 'hello world';

        $requestWrapper = new RequestWrapper([
            'keyFile' => $kf
        ]);

        $this->assertEquals($kf, $requestWrapper->keyFile());
    }

    public function testThrowsExceptionWhenRequestFails()
    {
        $this->expectException(GoogleException::class);

        $requestWrapper = new RequestWrapper([
            'accessToken' => 'abc',
            'httpHandler' => function ($request, $options = []) {
                throw new \Exception();
            }
        ]);

        $requestWrapper->send(new Request('GET', 'http://wwww.example.com'));
    }

    public function testThrowsExceptionWithInvalidCredentialsFetcher()
    {
        $this->expectException(InvalidArgumentException::class);

        $credentialsFetcher = new \stdClass();

        $requestWrapper = new RequestWrapper([
            'credentialsFetcher' => $credentialsFetcher
        ]);
    }

    public function testThrowsExceptionWithInvalidCache()
    {
        $this->expectException(InvalidArgumentException::class);

        $cache = new \stdClass();

        $requestWrapper = new RequestWrapper([
            'authCache' => $cache
        ]);
    }

    /**
     * @dataProvider credentialsProvider
     */
    public function testCredentialsFetcher($wrapperConfig)
    {
        $requestWrapper = new RequestWrapper($wrapperConfig);

        $this->assertInstanceOf(
            FetchAuthTokenInterface::class,
            $requestWrapper->getCredentialsFetcher()
        );
    }

    /**
     * @dataProvider keyFileCredentialsProvider
     */
    public function testCredentialsFromKeyFileStreamCanBeReadMultipleTimes($wrapperConfig)
    {
        $requestWrapper = new RequestWrapper($wrapperConfig);

        $requestWrapper->getCredentialsFetcher();
        $credentials = $requestWrapper->getCredentialsFetcher();

        $this->assertInstanceOf(FetchAuthTokenInterface::class, $credentials);
    }

    public function credentialsProvider()
    {
        $config = [
            'authHttpHandler' => function ($request, $options = []) {
                return new Response(200, [], json_encode(['access_token' => 'abc']));
            },
            'httpHandler' => function ($request, $options = []) {
                return new Response(200, []);
            }
        ];

        $keyFilePath = Fixtures::JSON_KEY_FIXTURE();
        putenv("GOOGLE_APPLICATION_CREDENTIALS=$keyFilePath"); // for application default credentials

        $credentialsFetcher = $this->prophesize(FetchAuthTokenInterface::class);
        $credentialsFetcher->fetchAuthToken(Argument::any())
            ->willReturn(['access_token' => 'abc']);

        return [
            [$config + ['keyFile' => json_decode(file_get_contents($keyFilePath), true)]], // keyFile
            [$config + ['keyFilePath' => $keyFilePath]], //keyFilePath
            [$config + ['credentialsFetcher' => $credentialsFetcher->reveal()]], // user supplied fetcher
            [$config] // application default
        ];
    }

    public function keyFileCredentialsProvider()
    {
        $config = [
            'authHttpHandler' => function ($request, $options = []) {
                return new Response(200, [], json_encode(['access_token' => 'abc']));
            },
            'httpHandler' => function ($request, $options = []) {
                return new Response(200, []);
            }
        ];

        $keyFilePath = Fixtures::JSON_KEY_FIXTURE();

        return [
            [$config + ['keyFile' => json_decode(file_get_contents($keyFilePath), true)]], // keyFile
            [$config + ['keyFilePath' => $keyFilePath]], //keyFilePath
        ];
    }

    public function testAddsUserAgentAndXGoogApiClientToRequest()
    {
        $requestWrapper = new RequestWrapper([
            'componentVersion' => self::VERSION,
            'httpHandler' => function ($request, $options = []) {
                $userAgent = $request->getHeaderLine('User-Agent');
                $this->assertEquals('gcloud-php/' . self::VERSION, $userAgent);
                $xGoogApiClient = $request->getHeaderLine('x-goog-api-client');
                $this->assertEquals('gl-php/' . phpversion() . ' gccl/' . self::VERSION, $xGoogApiClient);
                return new Response(200);
            },
            'accessToken' => 'abc'
        ]);

        $requestWrapper->send(
            new Request('GET', 'http://www.example.com')
        );
    }

    public function testAddsTokenToRequest()
    {
        $accessToken = 'abc';
        $requestWrapper = new RequestWrapper([
            'httpHandler' => function ($request, $options = []) use ($accessToken) {
                $authHeader = $request->getHeaderLine('Authorization');
                $this->assertEquals('Bearer ' . $accessToken, $authHeader);
                return new Response(200);
            },
            'accessToken' => $accessToken
        ]);

        $requestWrapper->send(
            new Request('GET', 'http://www.example.com')
        );
    }

    public function testRequestUsesApiKeyInsteadOfAuthHeader()
    {
        $version = '1.0.0';
        $requestWrapper = new RequestWrapper([
            'httpHandler' => function ($request, $options = []) use ($version) {
                $authHeader = $request->getHeaderLine('Authorization');
                $userAgent = $request->getHeaderLine('User-Agent');
                $xGoogApiClient = $request->getHeaderLine('x-goog-api-client');
                $this->assertEquals('gcloud-php/' . $version, $userAgent);
                $this->assertEquals('gl-php/' . phpversion() . ' gccl/' . $version, $xGoogApiClient);
                $this->assertEmpty($authHeader);
                return new Response(200);
            },
            'shouldSignRequest' => false,
            'componentVersion' => $version
        ]);

        $requestWrapper->send(
            new Request('GET', 'http://www.example.com')
        );
    }

    public function testThrowsExceptionWhenFetchingCredentialsFails()
    {
        $this->expectException(GoogleException::class);

        $requestWrapper = new RequestWrapper([
            'authHttpHandler' => function ($request, $options = []) {
                throw new \Exception();
            },
            'httpHandler' => function ($request, $options = []) {
                return new Response(200);
            }
        ]);

        $requestWrapper->send(
            new Request('GET', 'http://www.example.com')
        );
    }

    public function testExceptionMessageIsNotTruncatedWithGuzzle()
    {
        $requestWrapper = new RequestWrapper([
            'httpHandler' => function ($request, $options = []) {
                $msg = str_repeat('0', 121);
                $jsonMsg = '{"msg":"' . $msg . '"}';

                throw new RequestException(
                    $jsonMsg,
                    $request,
                    new Response(400, [], $jsonMsg)
                );
            }
        ]);

        try {
            $requestWrapper->send(
                new Request('GET', 'http://www.example.com')
            );
        } catch (\Exception $ex) {
            $this->assertGreaterThan(120, strlen($ex->getMessage()));
        }
    }

    public function testThrowsBadRequestException()
    {
        $this->expectException(BadRequestException::class);

        $requestWrapper = new RequestWrapper([
            'httpHandler' => function ($request, $options = []) {
                throw new \Exception('', 400);
            }
        ]);

        $requestWrapper->send(
            new Request('GET', 'http://www.example.com')
        );
    }

    public function testThrowsNotFoundException()
    {
        $this->expectException(NotFoundException::class);

        $requestWrapper = new RequestWrapper([
            'httpHandler' => function ($request, $options = []) {
                throw new \Exception('', 404);
            }
        ]);

        $requestWrapper->send(
            new Request('GET', 'http://www.example.com')
        );
    }

    public function testThrowsConflictException()
    {
        $this->expectException(ConflictException::class);

        $requestWrapper = new RequestWrapper([
            'httpHandler' => function ($request, $options = []) {
                throw new \Exception('', 409);
            }
        ]);

        $requestWrapper->send(
            new Request('GET', 'http://www.example.com')
        );
    }

    public function testThrowsServerException()
    {
        $this->expectException(ServerException::class);

        $requestWrapper = new RequestWrapper([
            'httpHandler' => function ($request, $options = []) {
                throw new \Exception('', 500);
            },
            'retries' => 0
        ]);

        $requestWrapper->send(
            new Request('GET', 'http://www.example.com')
        );
    }

    public function testThrowsExceptionWithNonRetryableError()
    {
        $nonRetryableErrorMessage = '{"error": {"errors": [{"reason": "notAGoodEnoughReason"}]}}';
        $actualAttempts = 0;
        $hasTriggeredException = false;
        $requestWrapper = new RequestWrapper([
            'httpHandler' => function () use (&$actualAttempts, $nonRetryableErrorMessage) {
                $actualAttempts++;
                throw new \Exception($nonRetryableErrorMessage, 429);
            }
        ]);
        try {
            $requestWrapper->send(
                new Request('GET', 'http://www.example.com')
            );
        } catch (\Exception $ex) {
            $hasTriggeredException = true;
        }

        $this->assertTrue($hasTriggeredException);
        $this->assertEquals(1, $actualAttempts);
    }

    public function testRestCalcDelayFunctionIsProperlySet()
    {
        $hasTriggeredException = false;
        $actualDelay = 0;
        $expectedDelay = 100;
        $requestWrapper = new RequestWrapper([
            'retries' => 1,
            'httpHandler' => function () {
                throw new \Exception;
            },
            'restRetryFunction' => function () {
                return true;
            },
            'restDelayFunction' => function ($delay) use (&$actualDelay) {
                $actualDelay = $delay;
            },
            'restCalcDelayFunction' => function () use ($expectedDelay) {
                return $expectedDelay;
            },
            'shouldSignRequest' => false
        ]);

        try {
            $requestWrapper->send(
                new Request('GET', 'http://www.example.com')
            );
        } catch (\Exception $ex) {
            $hasTriggeredException = true;
        }

        $this->assertTrue($hasTriggeredException);
        $this->assertEquals($expectedDelay, $actualDelay);
    }

    public function testDisablesRequestSigningWithAnonymousCredentials()
    {
        $headers = [];
        $requestWrapper = new RequestWrapper([
            'credentialsFetcher' => new AnonymousCredentials(),
            'httpHandler' => function ($request, array $options = []) use (&$headers) {
                $headers = $request->getHeaders();

                return new Response(200);
            }
        ]);
        $requestWrapper->send(new Request('GET', 'http://www.example.com'));

        $this->assertArrayNotHasKey('Authorization', $headers);
    }

    public function testDefaultToAnonymousCredentialsWhenNoOthersExist()
    {
        $requestWrapper = new RequestWrapperStub();
        $fetcher = $requestWrapper->getCredentialsFetcher();

        $this->assertInstanceOf(FetchAuthTokenInterface::class, $fetcher);
        $this->assertNull($fetcher->fetchAuthToken()['access_token']);
    }

    public function testSetsQuotaProjectOnCredentialsWithKeyFile()
    {
        $quotaProject = 'test-quota-project';
        $requestWrapper = new RequestWrapper([
            'quotaProject' => $quotaProject,
            'keyFile' => json_decode(file_get_contents(Fixtures::JSON_KEY_FIXTURE()), true)
        ]);

        $this->assertEquals(
            $quotaProject,
            $requestWrapper->getCredentialsFetcher()->getQuotaProject()
        );
    }

    public function testSetsQuotaProjectOnCredentialsWithADC()
    {
        $quotaProject = 'test-quota-project';
        $keyFilePath = Fixtures::JSON_KEY_FIXTURE();
        putenv("GOOGLE_APPLICATION_CREDENTIALS=$keyFilePath");
        $requestWrapper = new RequestWrapper([
            'quotaProject' => $quotaProject
        ]);

        $this->assertEquals(
            $quotaProject,
            $requestWrapper->getCredentialsFetcher()->getQuotaProject()
        );
    }

    public function testUserProvidedQuotaProjectTakesPrecedentOverKeyFile()
    {
        $quotaProject = 'test-quota-project';
        $keyFilePath = Fixtures::JSON_KEY_FIXTURE();
        $keyFile = json_decode(file_get_contents($keyFilePath), true);
        $keyFile['quota_project_id'] = 'do-not-use-this';

        $requestWrapper = new RequestWrapper([
            'quotaProject' => $quotaProject,
            'keyFile' => $keyFile,
            'authHttpHandler' => function ($request, $options = []) {
                return new Response(200, [], json_encode(['access_token' => 'abc']));
            },
            'httpHandler' => function ($request, $options = []) use ($quotaProject) {
                $userProject = $request->getHeaderLine('X-Goog-User-Project');
                $this->assertEquals($quotaProject, $userProject);
                return new Response(200);
            },
        ]);

        $requestWrapper->send(
            new Request('GET', 'http://www.example.com')
        );
    }

    public function testAddsQuotaProjectHeaderToRequest()
    {
        $quotaProject = 'test-quota-project';
        $requestWrapper = new RequestWrapper([
            'quotaProject' => $quotaProject,
            'httpHandler' => function ($request, $options = []) use ($quotaProject) {
                $userProject = $request->getHeaderLine('X-Goog-User-Project');
                $this->assertEquals($quotaProject, $userProject);
                return new Response(200);
            },
            'accessToken' => 'abc'
        ]);

        $requestWrapper->send(
            new Request('GET', 'http://www.example.com')
        );
    }

    public function testUsesSelfSignedJwtWithScopeByDefault()
    {
        $keyFile = [
            'type' => 'service_account',
            'client_email' => '123@abc.com',
            'private_key' => openssl_pkey_new(),
        ];
        $requestWrapper = new RequestWrapper([
            'keyFile' => $keyFile,
            'scopes' => 'abc 123',
        ]);
        $fetcherCache = $requestWrapper->getCredentialsFetcher();

        // Assert Cache Wrapper
        $this->assertInstanceOf(FetchAuthTokenCache::class, $fetcherCache);

        // Assert Service Account Credentials
        $cacheRefClass = new \ReflectionClass($fetcherCache);
        $cacheProp = $cacheRefClass->getProperty('fetcher');
        $cacheProp->setAccessible(true);
        $fetcher = $cacheProp->getValue($fetcherCache);
        $this->assertInstanceOf(ServiceAccountCredentials::class, $fetcher);

        // Assert "JWT Access With Scope" is enabled by default
        $fetcherRefClass = new \ReflectionClass($fetcher);
        $fetcherProp = $fetcherRefClass->getProperty('useJwtAccessWithScope');
        $fetcherProp->setAccessible(true);
        $this->assertTrue($fetcherProp->getValue($fetcher));

        // Assert a JWT token is created without using HTTP
        $httpHandler = function ($request, $options = []) {
            $this->fail('A network request should not be utilized.');
        };
        $token = $fetcher->fetchAuthToken($httpHandler);
        $this->assertNotNull($token);
        $this->assertArrayHasKey('access_token', $token);

        // Assert the token is a JWT with the proper scopes
        $parts = explode('.', $token['access_token']);
        $this->assertCount(3, $parts);
        $payload = json_decode(base64_decode($parts[1]), true);
        $this->assertArrayHasKey('scope', $payload);
        $this->assertEquals('abc 123', $payload['scope']);
    }

    public function testEmptyTokenThrowsException()
    {
        $this->expectException(ServiceException::class);
        $this->expectExceptionMessage('Unable to fetch token');

        $credentialsFetcher = $this->prophesize(FetchAuthTokenInterface::class);

        // Set the response to an empty array (no token)
        $credentialsFetcher->fetchAuthToken(Argument::any())
            ->willReturn([]);

        // We have to mock this message because RequestWrapper wraps the credentials using the
        // FetchAuthTokenCache class
        $credentialsFetcher->getCacheKey()
            ->willReturn(null);

        $requestWrapper = new RequestWrapper([
            'credentialsFetcher' => $credentialsFetcher->reveal(),
        ]);

        $requestWrapper->send(new Request('GET', 'http://www.example.com'));
    }

    /**
     * This test asserts that the retry related options and callbacks are
     * properly mapped and set in the RequestWrapper's `$requestOptions`
     * property.
     */
    public function testRetryOptionsPassingInGetRetryOptions()
    {
        // Using Reflection instead of Prophecy because we want to test a
        // private method's logic by verifying the output for a given input.
        $requestWrapper = new RequestWrapper();
        $reflection = new \ReflectionClass($requestWrapper);
        $reflectionMethod = $reflection->getMethod('getRetryOptions');
        $reflectionMethod->setAccessible(true);

        $placeholderCallback = function () {
        };
        $options = [
            'restRetryFunction' => $placeholderCallback,
<<<<<<< HEAD
            'restOnRetryExceptionFunction' => $placeholderCallback,
=======
            'restRetryListener' => $placeholderCallback,
>>>>>>> 8c56cfb7
        ];

        $result = $reflectionMethod->invoke($requestWrapper, $options);

        // In the `getRetryOptions` method, the keys of $options are mapped after
        // removing the prefix 'rest'. For example, 'restRetryFunction' becomes
        // 'retryFunction'. Therefore, we take the substring after 4th character
        // , convert first upper case character to lower and the use this as the
        // new key for the respective value
        foreach ($options as $key => $value) {
            $key = lcfirst(substr($key, 4));
            $this->assertArrayHasKey($key, $result);
            $this->assertEquals($value, $result[$key]);
        }
    }
}

//@codingStandardsIgnoreStart
class RequestWrapperStub extends RequestWrapper
{
    protected function getADC()
    {
        throw new \DomainException('Not found');
    }
}
//@codingStandardsIgnoreEnd<|MERGE_RESOLUTION|>--- conflicted
+++ resolved
@@ -650,11 +650,7 @@
         };
         $options = [
             'restRetryFunction' => $placeholderCallback,
-<<<<<<< HEAD
-            'restOnRetryExceptionFunction' => $placeholderCallback,
-=======
             'restRetryListener' => $placeholderCallback,
->>>>>>> 8c56cfb7
         ];
 
         $result = $reflectionMethod->invoke($requestWrapper, $options);
