<?php
/**
 * Copyright 2016 Google Inc.
 *
 * Licensed under the Apache License, Version 2.0 (the "License");
 * you may not use this file except in compliance with the License.
 * You may obtain a copy of the License at
 *
 *     http://www.apache.org/licenses/LICENSE-2.0
 *
 * Unless required by applicable law or agreed to in writing, software
 * distributed under the License is distributed on an "AS IS" BASIS,
 * WITHOUT WARRANTIES OR CONDITIONS OF ANY KIND, either express or implied.
 * See the License for the specific language governing permissions and
 * limitations under the License.
 */

namespace Google\Cloud\Spanner\Tests\Unit;

use Google\ApiCore\OperationResponse;
use Google\ApiCore\Page;
use Google\ApiCore\PagedListResponse;
use Google\ApiCore\ServerStream;
use Google\Cloud\Core\ApiHelperTrait;
use Google\Cloud\Core\Exception\AbortedException;
use Google\Cloud\Core\Exception\NotFoundException;
use Google\Cloud\Core\Exception\ServerException;
use Google\Cloud\Core\Exception\ServiceException;
use Google\Cloud\Core\Iam\IamManager;
use Google\Cloud\Core\Iterator\ItemIterator;
use Google\Cloud\Core\Testing\GrpcTestTrait;
use Google\Cloud\Core\Testing\Snippet\Fixtures;
use Google\Cloud\Core\LongRunning\LongRunningOperation;
use Google\Cloud\Spanner\Admin\Database\V1\Backup;
use Google\Cloud\Spanner\Admin\Database\V1\Client\DatabaseAdminClient;
use Google\Cloud\Spanner\Admin\Database\V1\Database as DatabaseProto;
use Google\Cloud\Spanner\Admin\Database\V1\DatabaseDialect;
use Google\Cloud\Spanner\Admin\Database\V1\GetDatabaseDdlResponse;
use Google\Cloud\Spanner\Admin\Database\V1\GetDatabaseRequest;
use Google\Cloud\Spanner\Admin\Database\V1\ListBackupsResponse;
use Google\Cloud\Spanner\Admin\Instance\V1\Client\InstanceAdminClient;
use Google\Cloud\Spanner\Database;
use Google\Cloud\Spanner\Instance;
use Google\Cloud\Spanner\KeySet;
use Google\Cloud\Spanner\Operation;
use Google\Cloud\Spanner\Result;
use Google\Cloud\Spanner\Serializer;
use Google\Cloud\Spanner\Session\SessionCache;
use Google\Cloud\Spanner\Snapshot;
use Google\Cloud\Spanner\Tests\ResultGeneratorTrait;
use Google\Cloud\Spanner\Timestamp;
use Google\Cloud\Spanner\Transaction;
use Google\Cloud\Spanner\V1\BatchWriteRequest;
use Google\Cloud\Spanner\V1\BatchWriteRequest\MutationGroup;
use Google\Cloud\Spanner\V1\BeginTransactionRequest;
use Google\Cloud\Spanner\V1\Client\SpannerClient;
use Google\Cloud\Spanner\V1\CommitRequest;
use Google\Cloud\Spanner\V1\CommitResponse;
use Google\Cloud\Spanner\V1\CreateSessionRequest;
use Google\Cloud\Spanner\V1\DirectedReadOptions\ReplicaSelection\Type as ReplicaType;
use Google\Cloud\Spanner\V1\ExecuteBatchDmlRequest;
use Google\Cloud\Spanner\V1\ExecuteBatchDmlResponse;
use Google\Cloud\Spanner\V1\ExecuteSqlRequest;
use Google\Cloud\Spanner\V1\Mutation;
use Google\Cloud\Spanner\V1\PartialResultSet;
use Google\Cloud\Spanner\V1\ReadRequest;
use Google\Cloud\Spanner\V1\ReadRequest\LockHint;
use Google\Cloud\Spanner\V1\ReadRequest\OrderBy;
use Google\Cloud\Spanner\V1\ResultSet;
use Google\Cloud\Spanner\V1\ResultSetMetadata;
use Google\Cloud\Spanner\V1\ResultSetStats;
use Google\Cloud\Spanner\V1\Session;
use Google\Cloud\Spanner\V1\StructType;
use Google\Cloud\Spanner\V1\StructType\Field;
use Google\Cloud\Spanner\V1\Transaction as TransactionProto;
use Google\Cloud\Spanner\V1\TransactionSelector;
use Google\Cloud\Spanner\V1\Type as TypeProto;
use Google\Protobuf\Duration;
use Google\Protobuf\ListValue;
use Google\Protobuf\Timestamp as TimestampProto;
use Google\Protobuf\Value;
use Google\LongRunning\Client\OperationsClient;
use Google\Rpc\Code;
use Google\Rpc\Status;
use PHPUnit\Framework\TestCase;
use Prophecy\Argument;
use Prophecy\PhpUnit\ProphecyTrait;
use Psr\Cache\CacheItemInterface;
use Psr\Cache\CacheItemPoolInterface;

/**
 * @group spanner
 * @group spanner-database
 */
class DatabaseTest extends TestCase
{
    use GrpcTestTrait;
    use ProphecyTrait;
    use ResultGeneratorTrait;
    use ApiHelperTrait;

    const PROJECT = 'my-awesome-project';
    const DATABASE = 'my-database';
    const INSTANCE = 'my-instance';
    const SESSION = 'my-session';
    const TRANSACTION = 'my-transaction';
    const BACKUP = 'my-backup';
    const TRANSACTION_TAG = 'my-transaction-tag';
    const TEST_TABLE_NAME = 'Users';
    const TIMESTAMP = '2017-01-09T18:05:22.534799Z';
    const BEGIN_RW_OPTIONS = ['begin' => ['readWrite' => []]];

    private const DIRECTED_READ_OPTIONS_INCLUDE_REPLICAS = [
        'includeReplicas' => [
            'autoFailoverDisabled' => false,
            'replicaSelections' => [
                [
                    'location' => 'us-central1',
                    'type' => ReplicaType::READ_WRITE,
                ]
            ]
        ]
    ];

    private const DIRECTED_READ_OPTIONS_EXCLUDE_REPLICAS = [
        'excludeReplicas' => [
            'replicaSelections' => [
                [
                    'location' => 'us-central1',
                    'type' => ReplicaType::READ_WRITE,
                ]
            ]
        ]
    ];

    private $spannerClient;
    private $instanceAdminClient;
    private $databaseAdminClient;
    private $serializer;
    private $instance;
    private $database;
    private $sessionName;
    private $operationResponse;

    public function setUp(): void
    {
        $this->checkAndSkipGrpcTests();

        $this->serializer = new Serializer();

        $this->spannerClient = $this->prophesize(SpannerClient::class);
        $this->instanceAdminClient = $this->prophesize(InstanceAdminClient::class);
        $this->databaseAdminClient = $this->prophesize(DatabaseAdminClient::class);
        $this->databaseAdminClient->getOperationsClient()
            ->willReturn($this->prophesize(OperationsClient::class));

        $this->sessionName = SpannerClient::sessionName(self::PROJECT, self::INSTANCE, self::DATABASE, self::SESSION);

        $this->instance = new Instance(
            $this->spannerClient->reveal(),
            $this->instanceAdminClient->reveal(),
            $this->databaseAdminClient->reveal(),
            $this->serializer,
            self::PROJECT,
            self::INSTANCE,
            ['directedReadOptions' => self::DIRECTED_READ_OPTIONS_INCLUDE_REPLICAS]
        );

        $cacheItem = $this->prophesize(CacheItemInterface::class);
        $cacheItem->get()->willReturn((new Session([
            'name' => $this->sessionName,
            'multiplexed' => true,
            'create_time' => new TimestampProto(['seconds' => time()]),
        ]))->serializeToString());

        $cacheKey = sprintf('cache-session-pool.%s.%s.%s.%s', self::PROJECT, self::INSTANCE, self::DATABASE, '');
        $cacheItemPool = $this->prophesize(CacheItemPoolInterface::class);
        $cacheItemPool->getItem($cacheKey)
            ->willReturn($cacheItem->reveal());

        $this->database = new Database(
            $this->spannerClient->reveal(),
            $this->databaseAdminClient->reveal(),
            $this->serializer,
            $this->instance,
            self::PROJECT,
            self::DATABASE,
            ['cacheItemPool' => $cacheItemPool->reveal()]
        );

        $this->operationResponse = $this->prophesize(OperationResponse::class);
    }

    public function testName()
    {
        $this->assertEquals(
            DatabaseAdminClient::databaseName(self::PROJECT, self::INSTANCE, self::DATABASE),
            $this->database->name()
        );
    }

    public function testInfo()
    {
        $this->databaseAdminClient->getDatabase(
            Argument::that(function (GetDatabaseRequest $request) {
                return $request->getName() === $this->database->name();
            }),
            Argument::type('array')
        )
            ->shouldBeCalledOnce()
            ->willReturn(new DatabaseProto(['name' => $this->database->name()]));

        $this->assertArrayHasKey('name', $this->database->info());
        $this->assertEquals($this->database->info()['name'], $this->database->name());

        // Make sure the request only is sent once.
        $this->database->info();
    }

    public function testState()
    {
        $res = [
            'state' => Database::STATE_READY
        ];
        $this->databaseAdminClient->getDatabase(
            Argument::that(function (GetDatabaseRequest $request) {
                return $request->getName() === $this->database->name();
            }),
            Argument::type('array')
        )
            ->shouldBeCalledOnce()
            ->willReturn(new DatabaseProto($res));

        $this->assertEquals(Database::STATE_READY, $this->database->state());

        // Make sure the request only is sent once.
        $this->database->state();
    }

    public function testCreateBackup()
    {
        $expireTime = new \DateTime();

        $this->databaseAdminClient->createBackup(
            Argument::that(function ($request) use ($expireTime) {
                $message = $this->serializer->encodeMessage($request);
                $this->assertEquals(
                    $message['parent'],
                    $this->instance->name()
                );
                $this->assertEquals($message['backupId'], self::BACKUP);
                return $message['backup']['expireTime'] == $expireTime->format('Y-m-d\TH:i:s.u\Z')
                    && $message['backup']['database'] == $this->database->name();
            }),
            Argument::type('array')
        )
            ->shouldBeCalledOnce()
            ->willReturn($this->operationResponse->reveal());

        $op = $this->database->createBackup(self::BACKUP, $expireTime);

        $this->assertInstanceOf(LongRunningOperation::class, $op);
    }

    public function testBackups()
    {
        $backups = [
            new Backup(['name' => DatabaseAdminClient::backupName(self::PROJECT, self::INSTANCE, 'backup1')]),
            new Backup(['name' => DatabaseAdminClient::backupName(self::PROJECT, self::INSTANCE, 'backup2')])
        ];

        $page = $this->prophesize(Page::class);
        $page->getResponseObject()
            ->willReturn(new ListBackupsResponse(['backups' => $backups]));
        $pagedListResponse = $this->prophesize(PagedListResponse::class);
        $pagedListResponse->getPage()
            ->willReturn($page->reveal());

        $expectedFilter = 'database:' . $this->database->name();
        $this->databaseAdminClient->listBackups(
            Argument::that(function ($request) use ($expectedFilter) {
                $message = $this->serializer->encodeMessage($request);
                $this->assertEquals(
                    $message['filter'],
                    $expectedFilter
                );
                return true;
            }),
            Argument::type('array')
        )
            ->shouldBeCalledOnce()
            ->willReturn($pagedListResponse->reveal());

        $bkps = $this->database->backups();
        $this->assertInstanceOf(ItemIterator::class, $bkps);

        $bkps = iterator_to_array($bkps);
        $this->assertCount(2, $bkps);
        $this->assertEquals('backup1', DatabaseAdminClient::parseName($bkps[0]->name())['backup']);
        $this->assertEquals('backup2', DatabaseAdminClient::parseName($bkps[1]->name())['backup']);
    }

    public function testBackupsWithCustomFilter()
    {
        $backup1 = DatabaseAdminClient::backupName(self::PROJECT, self::INSTANCE, 'backup1');
        $backup2 = DatabaseAdminClient::backupName(self::PROJECT, self::INSTANCE, 'backup2');
        $backups = [new Backup(['name' => $backup1]), new Backup(['name' => $backup2])];

        $page = $this->prophesize(Page::class);
        $page->getResponseObject()
            ->willReturn(new ListBackupsResponse(['backups' => $backups]));
        $pagedListResponse = $this->prophesize(PagedListResponse::class);
        $pagedListResponse->getPage()
            ->willReturn($page->reveal());

        $defaultFilter = 'database:' . $this->database->name();
        $customFilter = 'customFilter';
        $expectedFilter = sprintf('(%1$s) AND (%2$s)', $defaultFilter, $customFilter);

        $this->databaseAdminClient->listBackups(
            Argument::that(function ($request) use ($expectedFilter) {
                $message = $this->serializer->encodeMessage($request);
                $this->assertEquals(
                    $message['filter'],
                    $expectedFilter
                );
                return true;
            }),
            Argument::type('array')
        )
            ->shouldBeCalledOnce()
            ->willReturn($pagedListResponse->reveal());

        $bkps = $this->database->backups(['filter' => $customFilter]);

        $this->assertInstanceOf(ItemIterator::class, $bkps);

        $bkps = iterator_to_array($bkps);

        $this->assertCount(2, $bkps);
        $this->assertEquals('backup1', DatabaseAdminClient::parseName($bkps[0]->name())['backup']);
        $this->assertEquals('backup2', DatabaseAdminClient::parseName($bkps[1]->name())['backup']);
    }

    public function testReload()
    {
        $res = [
            'name' => $this->database->name()
        ];

        $this->databaseAdminClient->getDatabase(
            Argument::that(function (GetDatabaseRequest $request) {
                return $request->getName() === $this->database->name();
            }),
            Argument::type('array')
        )
            ->shouldBeCalledTimes(2)
            ->willReturn(new DatabaseProto($res));

        $info = $this->database->reload();
        $this->assertArrayHasKey('name', $info);
        $this->assertEquals($info['name'], $this->database->name());

        // Make sure the request is sent each time the method is called.
        $this->database->reload();
    }

    /**
     * @group spanner-admin
     */
    public function testExists()
    {
        $this->databaseAdminClient->getDatabase(
            Argument::that(function (GetDatabaseRequest $request) {
                return $request->getName() === $this->database->name();
            }),
            Argument::type('array')
        )
            ->shouldBeCalledOnce()
            ->willReturn(new DatabaseProto());

        $this->assertTrue($this->database->exists());
    }

    /**
     * @group spanner-admin
     */
    public function testExistsNotFound()
    {
        $this->databaseAdminClient->getDatabase(
            Argument::that(function (GetDatabaseRequest $request) {
                return $request->getName() === $this->database->name();
            }),
            Argument::type('array')
        )
            ->shouldBeCalledOnce()
            ->willThrow(new NotFoundException('', 404));

        $this->assertFalse($this->database->exists());
    }

    /**
     * @group spanner-admin
     */
    public function testCreate()
    {
        $this->databaseAdminClient->createDatabase(
            Argument::that(function ($request) {
                $createStatement = $request->getCreateStatement();
                $extraStatements = $request->getExtraStatements();
                $this->assertStringContainsString('my-database', $createStatement);
                $this->assertEquals(['CREATE TABLE bar'], iterator_to_array($extraStatements));
                return true;
            }),
            Argument::type('array')
        )
            ->shouldBeCalledOnce()
            ->willReturn($this->operationResponse->reveal());

        new OperationResponse('my-operation', new DatabaseAdminClient([
            'credentials' => Fixtures::KEYFILE_STUB_FIXTURE()
        ]), [
            'lastProtoResponse' => $this->serializer->decodeMessage(
                new DatabaseProto(),
                ['name' => 'my-database']
            )
            ]);

        $op = $this->database->create([
            'statements' => [
                'CREATE TABLE bar'
            ]
        ]);

        $this->assertInstanceOf(LongRunningOperation::class, $op);
    }

    /**
     * @group spanner-admin
     */
    public function testUpdateDatabase()
    {
        $this->databaseAdminClient->updateDatabase(
            Argument::that(function ($request) {
                $message = $this->serializer->encodeMessage($request);
                $this->assertEquals(
                    $message['database']['name'],
                    DatabaseAdminClient::databaseName(self::PROJECT, self::INSTANCE, self::DATABASE)
                );
                $this->assertEquals($message['updateMask'], ['paths' => ['enable_drop_protection']]);
                return $message['database']['enableDropProtection'];
            }),
            Argument::type('array')
        )
            ->shouldBeCalledOnce()
            ->willReturn($this->operationResponse->reveal());

        $op = $this->database->updateDatabase(['enableDropProtection' => true]);
        $this->assertInstanceOf(LongRunningOperation::class, $op);
    }

    /**
     * @group spanner-admin
     */
    public function testCreatePostgresDialect()
    {
        $createStatement = sprintf('CREATE DATABASE "%s"', self::DATABASE);

        $this->databaseAdminClient->createDatabase(
            Argument::that(function ($request) use ($createStatement) {
                $message = $this->serializer->encodeMessage($request);
                $this->assertEquals($message['createStatement'], $createStatement);
                $this->assertEmpty($message['extraStatements']);
                return true;
            }),
            Argument::type('array')
        )
            ->shouldBeCalledOnce()
            ->willReturn($this->operationResponse->reveal());

        $op = $this->database->create([
            'databaseDialect' => DatabaseDialect::POSTGRESQL
        ]);

        $this->assertInstanceOf(LongRunningOperation::class, $op);
    }

    /**
     * @group spanner-admin
     */
    public function testRestoreFromBackupName()
    {
        $backupName = DatabaseAdminClient::backupName(self::PROJECT, self::INSTANCE, self::BACKUP);

        $this->databaseAdminClient->restoreDatabase(
            Argument::that(function ($request) use ($backupName) {
                $message = $this->serializer->encodeMessage($request);
                $this->assertEquals(
                    $message['parent'],
                    $this->instance->name()
                );
                $this->assertEquals($message['databaseId'], self::DATABASE);
                $this->assertEquals($message['backup'], $backupName);
                return true;
            }),
            Argument::type('array')
        )
            ->shouldBeCalledOnce()
            ->willReturn($this->operationResponse->reveal());

        $op = $this->database->restore($backupName);
        $this->assertInstanceOf(LongRunningOperation::class, $op);
    }

    /**
     * @group spanner-admin
     */
    public function testRestoreFromBackupObject()
    {
        $backupObj = $this->instance->backup(self::BACKUP);

        $this->databaseAdminClient->restoreDatabase(
            Argument::that(function ($request) use ($backupObj) {
                $message = $this->serializer->encodeMessage($request);
                $this->assertEquals(
                    $message['parent'],
                    $this->instance->name()
                );
                $this->assertEquals($message['databaseId'], self::DATABASE);
                $this->assertEquals($message['backup'], $backupObj->name());
                return true;
            }),
            Argument::type('array')
        )
            ->shouldBeCalledOnce()
            ->willReturn($this->operationResponse->reveal());

        $op = $this->database->restore($backupObj);
        $this->assertInstanceOf(LongRunningOperation::class, $op);
    }

    /**
     * @group spanner-admin
     */
    public function testUpdateDdl()
    {
        $statement = 'foo';
        $this->databaseAdminClient->updateDatabaseDdl(
            Argument::that(function ($request) use ($statement) {
                $message = $this->serializer->encodeMessage($request);
                $this->assertEquals(
                    $message['database'],
                    DatabaseAdminClient::databaseName(self::PROJECT, self::INSTANCE, self::DATABASE)
                );
                $this->assertEquals($message['statements'], [$statement]);
                return true;
            }),
            Argument::type('array')
        )
            ->shouldBeCalledOnce()
            ->willReturn($this->operationResponse->reveal());

        $res = $this->database->updateDdl($statement);

        $this->assertInstanceOf(LongRunningOperation::class, $res);
    }
    /**
     * @group spanner-admin
     */
    public function testUpdateDdlBatch()
    {
        $statements = ['foo', 'bar'];

        $this->databaseAdminClient->updateDatabaseDdl(
            Argument::that(function ($request) use ($statements) {
                $message = $this->serializer->encodeMessage($request);
                $this->assertEquals(
                    $message['database'],
                    DatabaseAdminClient::databaseName(self::PROJECT, self::INSTANCE, self::DATABASE)
                );
                $this->assertEquals($message['statements'], $statements);
                return true;
            }),
            Argument::type('array')
        )
            ->shouldBeCalledOnce()
            ->willReturn($this->operationResponse->reveal());

        $this->database->updateDdlBatch($statements);
    }

    /**
     * @group spanner-admin
     */
    public function testUpdateWithSingleStatement()
    {
        $statement = 'foo';

        $this->databaseAdminClient->updateDatabaseDdl(
            Argument::that(function ($request) use ($statement) {
                $message = $this->serializer->encodeMessage($request);
                $this->assertEquals(
                    $message['database'],
                    DatabaseAdminClient::databaseName(self::PROJECT, self::INSTANCE, self::DATABASE)
                );
                $this->assertEquals($message['statements'], [$statement]);
                return true;
            }),
            Argument::type('array')
        )
            ->shouldBeCalledOnce()
            ->willReturn($this->operationResponse->reveal());

        $res = $this->database->updateDdl($statement);
        $this->assertInstanceOf(LongRunningOperation::class, $res);
    }

    /**
     * @group spanner-admin
     */
    public function testDrop()
    {
        $this->databaseAdminClient->dropDatabase(
            Argument::that(function ($request) {
                $message = $this->serializer->encodeMessage($request);
                $this->assertEquals(
                    $message['database'],
                    DatabaseAdminClient::databaseName(self::PROJECT, self::INSTANCE, self::DATABASE)
                );
                return true;
            }),
            Argument::type('array')
        )
            ->shouldBeCalledOnce();

        $this->database->drop();
    }

    /**
     * @group spanner-admin
     */
    public function testDdl()
    {
        $ddl = ['create table users', 'create table posts'];
        $this->databaseAdminClient->getDatabaseDdl(
            Argument::that(function ($request) {
                $message = $this->serializer->encodeMessage($request);
                $this->assertEquals(
                    $message['database'],
                    DatabaseAdminClient::databaseName(self::PROJECT, self::INSTANCE, self::DATABASE)
                );
                return true;
            }),
            Argument::type('array')
        )
            ->shouldBeCalledOnce()
            ->willReturn(new GetDatabaseDdlResponse(['statements' => $ddl]));

        $this->assertEquals($ddl, $this->database->ddl());
    }

    /**
     * @group spanner-admin
     */
    public function testDdlNoResult()
    {
        $this->databaseAdminClient->getDatabaseDdl(
            Argument::that(function ($request) {
                $message = $this->serializer->encodeMessage($request);
                $this->assertEquals(
                    $message['database'],
                    DatabaseAdminClient::databaseName(self::PROJECT, self::INSTANCE, self::DATABASE)
                );
                return true;
            }),
            Argument::type('array')
        )
            ->shouldBeCalledOnce()
            ->willReturn(new GetDatabaseDdlResponse());

        $this->assertEquals([], $this->database->ddl());
    }

    /**
     * @group spanner-admin
     */
    public function testIam()
    {
        $this->assertInstanceOf(IamManager::class, $this->database->iam());
    }

    public function testSnapshot()
    {
        $this->spannerClient->beginTransaction(
            Argument::that(function ($request) {
                $message = $this->serializer->encodeMessage($request);
                return $message['session'] == $this->sessionName;
            }),
            Argument::type('array')
        )
            ->shouldBeCalledOnce()
            ->willReturn(new TransactionProto(['id' => self::TRANSACTION]));

        $res = $this->database->snapshot();
        $this->assertInstanceOf(Snapshot::class, $res);
    }

    public function testSnapshotMinReadTimestamp()
    {
        $this->expectException(\BadMethodCallException::class);

        $this->database->snapshot(['minReadTimestamp' => 'foo']);
    }

    public function testSnapshotMaxStaleness()
    {
        $this->expectException(\BadMethodCallException::class);

        $this->database->snapshot(['maxStaleness' => 'foo']);
    }

    public function testSnapshotNestedTransaction()
    {
        $this->expectException(\BadMethodCallException::class);

        // Begin transaction RPC is skipped when begin is inlined
        // and invoked only if `begin` fails or if commit is the
        // sole operation in the transaction.
        $this->spannerClient->beginTransaction(Argument::cetera())->shouldNotBeCalled();

        $this->spannerClient->rollback(Argument::cetera())->shouldNotBeCalled();

        $this->database->runTransaction(function ($t) {
            $this->database->snapshot();
        });
    }

    public function testBatchWrite()
    {
        $expectedMutationGroup = new MutationGroup(['mutations' => [
            new Mutation(['insert_or_update' => new Mutation\Write([
                'table' => 'foo',
                'columns' => ['bar1', 'bar2'],
                'values' => [new ListValue(['values' => [
                    new Value(['string_value' => '1']),
                    new Value(['string_value' => '2']),
                ]])]
            ])])
        ]]);

        $this->spannerClient->batchWrite(
            Argument::that(function ($request) use ($expectedMutationGroup) {
                return $request->getSession() === $this->sessionName
                    && $request->getMutationGroups()[0] == $expectedMutationGroup;
            }),
            Argument::type('array')
        )
            ->shouldBeCalledOnce()
            ->willReturn($this->resultGeneratorStream());

        $mutationGroups = [
            ($this->database->mutationGroup(false))
                ->insertOrUpdate(
                    'foo',
                    ['bar1' => 1, 'bar2' => 2]
                )
        ];

        $result = $this->database->batchWrite($mutationGroups);
        $this->assertEquals('10', iterator_to_array($result)[0]['values'][0]);
    }

    public function testRunTransaction()
    {
        $this->stubCommit(false);

        $hasTransaction = false;

        $this->database->runTransaction(function (Transaction $t) use (&$hasTransaction) {
            $hasTransaction = true;

            $t->commit();
        }, ['tag' => self::TRANSACTION_TAG]);

        $this->assertTrue($hasTransaction);
    }

    public function testRunTransactionNoCommit()
    {
        $this->expectException(\InvalidArgumentException::class);

        $this->spannerClient->beginTransaction(Argument::cetera())->shouldNotBeCalled();

        $this->spannerClient->rollback(Argument::cetera())->shouldNotBeCalled();

        $this->database->runTransaction($this->noop());
    }

    public function testRunTransactionNestedTransaction()
    {
        $this->expectException(\BadMethodCallException::class);

        $this->spannerClient->beginTransaction(Argument::cetera())->shouldNotBeCalled();

        $this->spannerClient->rollback(Argument::cetera())->shouldNotBeCalled();

        $this->database->runTransaction(function ($t) {
            $this->database->runTransaction($this->noop());
        });
    }

    public function testRunTransactionShouldRetryOnRstStreamErrors()
    {
        $this->expectException(ServerException::class);
        $this->expectExceptionMessage('RST_STREAM');
        $err = new ServerException('RST_STREAM', Code::INTERNAL);

        $this->spannerClient->beginTransaction(
            Argument::that(function ($request) {
                $message = $this->serializer->encodeMessage($request);
                return $message['session'] == $this->sessionName;
            }),
            Argument::type('array')
        )
            ->shouldBeCalledTimes(3)
            ->willThrow($err);

        $this->database->runTransaction(function ($t) {
            $t->commit();
        }, ['retrySettings' => ['maxRetries' => 2]]);
    }

    public function testRunTransactionRetry()
    {
        $abort = new AbortedException('foo', 409, null, [
            [
                'retryDelay' => [
                    'seconds' => 1,
                    'nanos' => 0
                ]
            ]
        ]);

        $this->spannerClient->beginTransaction(
            Argument::that(function ($request) {
                $message = $this->serializer->encodeMessage($request);
                return $message['session'] == $this->sessionName;
            }),
            Argument::type('array')
        )
            ->shouldBeCalledTimes(3)
            ->willReturn(new TransactionProto(['id' => self::TRANSACTION]));

        $it = 0;
        $commitResponse = $this->commitResponse();
        $this->spannerClient->commit(
            Argument::that(function ($request) {
                $message = $this->serializer->encodeMessage($request);
                return $message['session'] == $this->sessionName;
            }),
            Argument::type('array')
        )
            ->shouldBeCalledTimes(3)
            ->will(function () use (&$it, $abort, $commitResponse) {
                $it++;
                if ($it <= 2) {
                    throw $abort;
                }

                return $commitResponse;
            });

        $this->database->runTransaction(function ($t) use (&$it) {
            if ($it > 0) {
                $this->assertTrue($t->isRetry());
            } else {
                $this->assertFalse($t->isRetry());
            }
            $t->commit();
        });
    }

    public function testRunTransactionAborted()
    {
        $this->expectException(AbortedException::class);

        $abort = new AbortedException('foo', 409, null, [
            [
                'retryDelay' => [
                    'seconds' => 0,
                    'nanos' => 500
                ]
            ]
        ]);

        $this->spannerClient->beginTransaction(
            Argument::that(function ($request) {
                $message = $this->serializer->encodeMessage($request);
                return $message['session'] == $this->sessionName;
            }),
            Argument::type('array')
        )
            ->shouldBeCalledTimes(Database::MAX_RETRIES + 1)
            ->willReturn(new TransactionProto(['id' => self::TRANSACTION]));

        $it = 0;
        $this->spannerClient->commit(
            Argument::that(function ($request) {
                $message = $this->serializer->encodeMessage($request);
                return $message['session'] == $this->sessionName;
            }),
            Argument::type('array')
        )
            ->shouldBeCalledTimes(Database::MAX_RETRIES + 1)
            ->will(function () use (&$it, $abort) {
                $it++;
                if ($it <= Database::MAX_RETRIES + 1) {
                    throw $abort;
                }
                return ['commitTimestamp' => TransactionTest::TIMESTAMP];
            });

        $this->database->runTransaction(function ($t) {
            $t->commit();
        });
    }

    public function testTransaction()
    {
        $this->spannerClient->beginTransaction(
            Argument::that(function ($request) {
                $message = $this->serializer->encodeMessage($request);
                $this->assertEquals(
                    $message['requestOptions']['transactionTag' ],
                    self::TRANSACTION_TAG,
                );
                return $message['session'] == $this->sessionName;
            }),
            Argument::type('array')
        )
            ->shouldBeCalledOnce()
            ->willReturn(new TransactionProto(['id' => self::TRANSACTION]));

        $t = $this->database->transaction(['tag' => self::TRANSACTION_TAG]);
        $this->assertInstanceOf(Transaction::class, $t);
    }

    public function testTransactionNestedTransaction()
    {
        $this->expectException(\BadMethodCallException::class);

        $this->spannerClient->beginTransaction(Argument::cetera())->shouldNotBeCalled();

        $this->spannerClient->rollback(Argument::cetera())->shouldNotBeCalled();

        $this->database->runTransaction(function ($t) {
            $this->database->transaction();
        });
    }

    public function testInsert()
    {
        $table = 'foo';
        $row = ['col' => 'val'];

        $this->spannerClient->commit(
            Argument::that(function ($request) use ($table, $row) {
                $request = $this->serializer->encodeMessage($request);

                if ($request['mutations'][0][OPERATION::OP_INSERT]['table'] !== $table) {
                    return false;
                }

                if ($request['mutations'][0][OPERATION::OP_INSERT]['columns'][0] !== array_keys($row)[0]) {
                    return false;
                }

                if ($request['mutations'][0][OPERATION::OP_INSERT]['values'][0][0] !== current($row)) {
                    return false;
                }

                return true;
            }),
            Argument::type('array')
        )
            ->shouldBeCalledOnce()
            ->willReturn($this->commitResponse());

        $res = $this->database->insert($table, $row);
        $this->assertInstanceOf(Timestamp::class, $res);
        $this->assertTimestampIsCorrect($res);
    }

    public function testInsertBatch()
    {
        $table = 'foo';
        $row = ['col' => 'val'];

        $this->spannerClient->commit(
            Argument::that(function ($request) use ($table, $row) {
                $request = $this->serializer->encodeMessage($request);

                if ($request['mutations'][0][OPERATION::OP_INSERT]['table'] !== $table) {
                    return false;
                }

                if ($request['mutations'][0][OPERATION::OP_INSERT]['columns'][0] !== array_keys($row)[0]) {
                    return false;
                }

                if ($request['mutations'][0][OPERATION::OP_INSERT]['values'][0][0] !== current($row)) {
                    return false;
                }

                return true;
            }),
            Argument::type('array')
        )
            ->shouldBeCalledOnce()
            ->willReturn($this->commitResponse());

        $res = $this->database->insertBatch($table, [$row]);
        $this->assertInstanceOf(Timestamp::class, $res);
        $this->assertTimestampIsCorrect($res);
    }

    public function testUpdate()
    {
        $table = 'foo';
        $row = ['col' => 'val'];

        $this->spannerClient->commit(
            Argument::that(function ($request) use ($table, $row) {
                $request = $this->serializer->encodeMessage($request);

                if ($request['mutations'][0][OPERATION::OP_UPDATE]['table'] !== $table) {
                    return false;
                }

                if ($request['mutations'][0][OPERATION::OP_UPDATE]['columns'][0] !== array_keys($row)[0]) {
                    return false;
                }

                if ($request['mutations'][0][OPERATION::OP_UPDATE]['values'][0][0] !== current($row)) {
                    return false;
                }

                return true;
            }),
            Argument::type('array')
        )
            ->shouldBeCalledOnce()
            ->willReturn($this->commitResponse());

        $res = $this->database->update($table, $row);
        $this->assertInstanceOf(Timestamp::class, $res);
        $this->assertTimestampIsCorrect($res);
    }

    public function testUpdateBatch()
    {
        $table = 'foo';
        $row = ['col' => 'val'];

        $this->spannerClient->commit(
            Argument::that(function ($request) use ($table, $row) {
                $request = $this->serializer->encodeMessage($request);

                if ($request['mutations'][0][OPERATION::OP_UPDATE]['table'] !== $table) {
                    return false;
                }

                if ($request['mutations'][0][OPERATION::OP_UPDATE]['columns'][0] !== array_keys($row)[0]) {
                    return false;
                }

                if ($request['mutations'][0][OPERATION::OP_UPDATE]['values'][0][0] !== current($row)) {
                    return false;
                }

                return true;
            }),
            Argument::type('array')
        )
            ->shouldBeCalledOnce()
            ->willReturn($this->commitResponse());

        $res = $this->database->updateBatch($table, [$row]);
        $this->assertInstanceOf(Timestamp::class, $res);
        $this->assertTimestampIsCorrect($res);
    }

    public function testInsertOrUpdate()
    {
        $table = 'foo';
        $row = ['col' => 'val'];

        $this->spannerClient->commit(
            Argument::that(function ($request) use ($table, $row) {
                $request = $this->serializer->encodeMessage($request);

                if ($request['mutations'][0][OPERATION::OP_INSERT_OR_UPDATE]['table'] !== $table) {
                    return false;
                }

                if ($request['mutations'][0][OPERATION::OP_INSERT_OR_UPDATE]['columns'][0] !== array_keys($row)[0]) {
                    return false;
                }

                if ($request['mutations'][0][OPERATION::OP_INSERT_OR_UPDATE]['values'][0][0] !== current($row)) {
                    return false;
                }

                return true;
            }),
            Argument::type('array')
        )
            ->shouldBeCalledOnce()
            ->willReturn($this->commitResponse());

        $res = $this->database->insertOrUpdate($table, $row);
        $this->assertInstanceOf(Timestamp::class, $res);
        $this->assertTimestampIsCorrect($res);
    }

    public function testInsertOrUpdateBatch()
    {
        $table = 'foo';
        $row = ['col' => 'val'];

        $this->spannerClient->commit(
            Argument::that(function ($request) use ($table, $row) {
                $request = $this->serializer->encodeMessage($request);

                if ($request['mutations'][0][OPERATION::OP_INSERT_OR_UPDATE]['table'] !== $table) {
                    return false;
                }

                if ($request['mutations'][0][OPERATION::OP_INSERT_OR_UPDATE]['columns'][0] !== array_keys($row)[0]) {
                    return false;
                }

                if ($request['mutations'][0][OPERATION::OP_INSERT_OR_UPDATE]['values'][0][0] !== current($row)) {
                    return false;
                }

                return true;
            }),
            Argument::type('array')
        )
            ->shouldBeCalledOnce()
            ->willReturn($this->commitResponse());

        $res = $this->database->insertOrUpdateBatch($table, [$row]);
        $this->assertInstanceOf(Timestamp::class, $res);
        $this->assertTimestampIsCorrect($res);
    }

    public function testReplace()
    {
        $table = 'foo';
        $row = ['col' => 'val'];

        $this->spannerClient->commit(
            Argument::that(function ($request) use ($table, $row) {
                $request = $this->serializer->encodeMessage($request);

                if ($request['mutations'][0][OPERATION::OP_REPLACE]['table'] !== $table) {
                    return false;
                }

                if ($request['mutations'][0][OPERATION::OP_REPLACE]['columns'][0] !== array_keys($row)[0]) {
                    return false;
                }

                if ($request['mutations'][0][OPERATION::OP_REPLACE]['values'][0][0] !== current($row)) {
                    return false;
                }

                return true;
            }),
            Argument::type('array')
        )
            ->shouldBeCalledOnce()
            ->willReturn($this->commitResponse());

        $res = $this->database->replace($table, $row);
        $this->assertInstanceOf(Timestamp::class, $res);
        $this->assertTimestampIsCorrect($res);
    }

    public function testReplaceBatch()
    {
        $table = 'foo';
        $row = ['col' => 'val'];

        $this->spannerClient->commit(
            Argument::that(function ($request) use ($table, $row) {
                $request = $this->serializer->encodeMessage($request);

                if ($request['mutations'][0][OPERATION::OP_REPLACE]['table'] !== $table) {
                    return false;
                }

                if ($request['mutations'][0][OPERATION::OP_REPLACE]['columns'][0] !== array_keys($row)[0]) {
                    return false;
                }

                if ($request['mutations'][0][OPERATION::OP_REPLACE]['values'][0][0] !== current($row)) {
                    return false;
                }

                return true;
            }),
            Argument::type('array')
        )
            ->shouldBeCalledOnce()
            ->willReturn($this->commitResponse());

        $res = $this->database->replaceBatch($table, [$row]);
        $this->assertInstanceOf(Timestamp::class, $res);
        $this->assertTimestampIsCorrect($res);
    }

    public function testDelete()
    {
        $table = 'foo';
        $keys = [10, 'bar'];

        $this->spannerClient->commit(
            Argument::that(function ($request) use ($table, $keys) {
                $request = $this->serializer->encodeMessage($request);

                if ($request['mutations'][0][Operation::OP_DELETE]['table'] !== $table) {
                    return false;
                }

                if ($request['mutations'][0][Operation::OP_DELETE]['keySet']['keys'][0][0] !== (string) $keys[0]) {
                    return false;
                }

                if ($request['mutations'][0][Operation::OP_DELETE]['keySet']['keys'][1][0] !== $keys[1]) {
                    return false;
                }

                return true;
            }),
            Argument::type('array')
        )
            ->shouldBeCalledOnce()
            ->willReturn($this->commitResponse());

        $res = $this->database->delete($table, new KeySet(['keys' => $keys]));
        $this->assertInstanceOf(Timestamp::class, $res);
        $this->assertTimestampIsCorrect($res);
    }

    public function testExecute()
    {
        $sql = 'SELECT * FROM Table';

        $this->spannerClient->executeStreamingSql(
            Argument::that(function ($request) use ($sql) {
                return $request->getSql() == $sql;
            }),
            Argument::that(function ($callOptions) {
                $this->assertArrayHasKey('route-to-leader', $callOptions);
                $this->assertEquals(true, $callOptions['route-to-leader']);
                return true;
            })
        )
            ->shouldBeCalledOnce()
            ->willReturn($this->resultGeneratorStream(
                null,
                new ResultSetStats(['row_count_lower_bound' => 1]),
                self::TRANSACTION
            ));

        $res = $this->database->execute($sql, [
            'transactionType' => Database::CONTEXT_READWRITE
        ]);
        $this->assertInstanceOf(Result::class, $res);
        $rows = iterator_to_array($res->rows());
        $this->assertEquals(10, $rows[0]['ID']);
    }

    public function testExecuteWithSingleSession()
    {
        $sql = 'SELECT * FROM Table';

        $sessName = SpannerClient::sessionName(self::PROJECT, self::INSTANCE, self::DATABASE, self::SESSION);
        $this->spannerClient->executeStreamingSql(
            Argument::that(function ($request) use ($sessName) {
                return $request->getSession() == $sessName;
            }),
            Argument::type('array')
        )
            ->shouldBeCalledOnce()
            ->willReturn($this->resultGeneratorStream());

        $res = $this->database->execute($sql);
        $rows = iterator_to_array($res->rows());
    }

    public function testExecuteSingleUseMaxStaleness()
    {
        $sql = 'SELECT * FROM Table';

        $sessName = SpannerClient::sessionName(self::PROJECT, self::INSTANCE, self::DATABASE, self::SESSION);
        $this->spannerClient->executeStreamingSql(
            Argument::that(function ($request) use ($sessName) {
                return $request->getSession() == $sessName;
            }),
            Argument::type('array')
        )
            ->shouldBeCalledOnce()
            ->willReturn($this->resultGeneratorStream());

        $res = $this->database->execute($sql, [
            'maxStaleness' => new Duration(['seconds' => 10, 'nanos' => 0])
        ]);
        $rows = iterator_to_array($res->rows());
    }

    public function testExecuteBeginMaxStalenessFails()
    {
        $this->expectException(\BadMethodCallException::class);

        $sql = 'SELECT * FROM Table';

        $this->database->execute($sql, [
            'begin' => true,
            'maxStaleness' => new Duration(['seconds' => 10, 'nanos' => 0])
        ]);
    }

    public function testExecutePartitionedUpdate()
    {
        $sql = 'UPDATE foo SET bar = @bar';
        $this->spannerClient->beginTransaction(
            Argument::that(function ($request) {
                $message = $this->serializer->encodeMessage($request);
                $this->assertEquals(
                    $message['options']['partitionedDml' ],
                    []
                );
                return true;
            }),
            Argument::type('array')
        )
            ->shouldBeCalledOnce()
            ->willReturn(new TransactionProto(['id' => self::TRANSACTION]));

        $this->spannerClient->executeStreamingSql(
            Argument::that(function (ExecuteSqlRequest $request) use ($sql) {
                $message = $this->serializer->encodeMessage($request);
                $this->assertEquals($message['sql'], $sql);
                $this->assertEquals($message['transaction'], ['id' => self::TRANSACTION]);
                return true;
            }),
            Argument::that(function ($callOptions) {
                $this->assertArrayHasKey('route-to-leader', $callOptions);
                $this->assertEquals(true, $callOptions['route-to-leader']);
                return true;
            })
        )
            ->shouldBeCalledOnce()
            ->willReturn($this->resultGeneratorStream(
                null,
                new ResultSetStats(['row_count_lower_bound' => 1]),
                true
            ));

        $res = $this->database->executePartitionedUpdate($sql);

        $this->assertEquals(1, $res);
    }

    public function testRead()
    {
        $table = 'Table';
        $opts = ['foo' => 'bar'];

        $this->spannerClient->streamingRead(
            Argument::that(function (ReadRequest $request) use ($table) {
                $message = $this->serializer->encodeMessage($request);
                $this->assertEquals($request->getTable(), $table);
                $this->assertEquals(
                    $message['keySet'],
                    ['all' => true, 'keys' => [], 'ranges' => []]
                );
                $this->assertEquals($message['columns'], ['ID']);
                return true;
            }),
            Argument::type('array')
        )
            ->shouldBeCalledOnce()
            ->willReturn($this->resultGeneratorStream());

        $res = $this->database->read(
            $table,
            new KeySet(['all' => true]),
            ['ID'],
            ['transactionType' => Database::CONTEXT_READWRITE]
        );
        $this->assertInstanceOf(Result::class, $res);
        $rows = iterator_to_array($res->rows());
        $this->assertEquals(10, $rows[0]['ID']);
    }

    public function testSetOrderByReachesTheRequest()
    {
<<<<<<< HEAD
        $this->spannerClient->streamingRead(
            Argument::that(function (ReadRequest $request) {
                $this->assertEquals($request->getOrderBy(), OrderBy::ORDER_BY_PRIMARY_KEY);
=======
        $table = 'Table';
        $opts = ['foo' => 'bar'];

        $this->spannerClient->streamingRead(
            Argument::that(function (ReadRequest $request) {
                $this->assertEquals(OrderBy::ORDER_BY_PRIMARY_KEY, $request->getOrderBy());
>>>>>>> 9b5b921a
                return true;
            }),
            Argument::type('array')
        )
<<<<<<< HEAD
            ->shouldBeCalledOnce()
            ->willReturn($this->resultGeneratorStream());
=======
            ->shouldBeCalled()
            ->willReturn($this->resultGeneratorStream());

        $options = [
            'orderBy' => OrderBy::ORDER_BY_PRIMARY_KEY
        ];
>>>>>>> 9b5b921a

        $res = $this->database->read(
            'Table',
            new KeySet(['all' => true]),
            ['ID'],
            ['orderBy' => OrderBy::ORDER_BY_PRIMARY_KEY],
        );
        $this->assertInstanceOf(Result::class, $res);
        $rows = iterator_to_array($res->rows());
        $this->assertEquals(10, $rows[0]['ID']);
    }

    public function testSetLockHintReachesTheRequest()
    {
<<<<<<< HEAD
        $this->spannerClient->streamingRead(
            Argument::that(function (ReadRequest $request) {
                $this->assertEquals($request->getLockHint(), LockHint::LOCK_HINT_SHARED);
=======
        $table = 'Table';
        $opts = ['foo' => 'bar'];

        $this->spannerClient->streamingRead(
            Argument::that(function (ReadRequest $request) {
                $this->assertEquals(LockHint::LOCK_HINT_SHARED, $request->getLockHint());
>>>>>>> 9b5b921a
                return true;
            }),
            Argument::type('array')
        )
<<<<<<< HEAD
            ->shouldBeCalledOnce()
            ->willReturn($this->resultGeneratorStream());
=======
            ->shouldBeCalled()
            ->willReturn($this->resultGeneratorStream());

        $options = [
            'lockHint' => LockHint::LOCK_HINT_SHARED
        ];
>>>>>>> 9b5b921a

        $res = $this->database->read(
            'Table',
            new KeySet(['all' => true]),
            ['ID'],
            ['lockHint' => LockHint::LOCK_HINT_SHARED],
        );
        $this->assertInstanceOf(Result::class, $res);
        $rows = iterator_to_array($res->rows());
        $this->assertEquals(10, $rows[0]['ID']);
    }

    public function testCreateSession()
    {
        $this->spannerClient->createSession(
            Argument::that(function ($request) {
                $message = $this->serializer->encodeMessage($request);
                return $message['database'] == $this->database->name();
            }),
            Argument::type('array')
        )
            ->shouldBeCalledOnce()
            ->willReturn(new Session([
                'name' => $this->sessionName,
                'multiplexed' => true,
            ]));

        $sess = $this->database->createSession();

        $this->assertInstanceOf(Session::class, $sess);
        $this->assertEquals($this->sessionName, $sess->getName());
    }

    public function testSession()
    {
        $sess = $this->database->session();

        $this->assertInstanceOf(SessionCache::class, $sess);
        $this->assertEquals($this->sessionName, $sess->name());
    }

    public function testIdentity()
    {
        $this->assertEquals([
            'projectId' => self::PROJECT,
            'database' => self::DATABASE,
            'instance' => self::INSTANCE
        ], $this->database->identity());
    }

    // *******
    // Helpers

    private function commitResponse()
    {
        return new CommitResponse([
            'commit_timestamp' => new TimestampProto([
                'seconds' => (new \DateTime(self::TIMESTAMP))->format('U'),
                'nanos' => 534799000
            ])
        ]);
    }

    private function assertTimestampIsCorrect($res)
    {
        $ts = new \DateTimeImmutable(self::TIMESTAMP);

        $this->assertEquals($ts->format('Y-m-d\TH:i:s\Z'), $res->get()->format('Y-m-d\TH:i:s\Z'));
    }

    private function noop()
    {
        return function () {
            return;
        };
    }

    public function testDBDatabaseRole()
    {
        $this->spannerClient->createSession(
            Argument::that(function ($request) {
                $message = $this->serializer->encodeMessage($request);
                $this->assertEquals($message['session']['creatorRole'], 'Reader');
                return $message['database'] == $this->database->name();
            }),
            Argument::type('array')
        )
            ->shouldBeCalledOnce()
            ->willReturn(new Session([
                'name' => $this->sessionName,
                'multiplexed' => true,
                'create_time' => new TimestampProto(['seconds' => time()]),
            ]));

        $sql = $this->createStreamingAPIArgs()['sql'];
        $this->spannerClient->executeStreamingSql(
            Argument::that(function (ExecuteSqlRequest $request) use ($sql) {
                $this->assertEquals($request->getSql(), $sql);
                return true;
            }),
            Argument::type('array')
        )
            ->shouldBeCalledOnce()
            ->willReturn($this->resultGeneratorStream());

        // ensure cache miss
        $cacheItem = $this->prophesize(CacheItemInterface::class);
        $cacheItem->get()->willReturn(null);
        $cacheItem->set(Argument::any())->willReturn($cacheItem->reveal());
        $cacheItem->expiresAt(Argument::any())->willReturn($cacheItem->reveal());

        $cacheItemPool = $this->prophesize(CacheItemPoolInterface::class);
        $cacheItemPool->getItem(Argument::type('string'))
            ->willReturn($cacheItem->reveal());
        $cacheItemPool->save(Argument::type(CacheItemInterface::class))
            ->willReturn(true);

        $databaseWithDatabaseRole = new Database(
            $this->spannerClient->reveal(),
            $this->databaseAdminClient->reveal(),
            $this->serializer,
            $this->instance,
            self::PROJECT,
            self::DATABASE,
            [
                'databaseRole' => 'Reader',
                'cacheItemPool' => $cacheItemPool->reveal(),
            ]
        );
        $databaseWithDatabaseRole->execute($sql);
    }

    public function testExecuteWithDirectedRead()
    {
        $this->spannerClient->executeStreamingSql(
            Argument::that(function ($request) {
                $message = $this->serializer->encodeMessage($request);
                $this->assertEquals(
                    $message['directedReadOptions'],
                    self::DIRECTED_READ_OPTIONS_INCLUDE_REPLICAS
                );
                return true;
            }),
            Argument::type('array')
        )
            ->shouldBeCalledOnce()
            ->willReturn($this->resultGeneratorStream());

        $sql = 'SELECT * FROM Table';
        $res = $this->database->execute($sql);
        $this->assertInstanceOf(Result::class, $res);
        $rows = iterator_to_array($res->rows());
        $this->assertCount(1, $rows);
    }

    public function testPrioritizeExecuteDirectedReadOptions()
    {
        $this->spannerClient->executeStreamingSql(
            Argument::that(function ($request) {
                $message = $this->serializer->encodeMessage($request);
                $this->assertEquals(
                    $message['directedReadOptions'],
                    self::DIRECTED_READ_OPTIONS_EXCLUDE_REPLICAS
                );
                return true;
            }),
            Argument::type('array')
        )
            ->shouldBeCalledOnce()
            ->willReturn($this->resultGeneratorStream());

        $sql = 'SELECT * FROM Table';
        $res = $this->database->execute(
            $sql,
            ['directedReadOptions' => self::DIRECTED_READ_OPTIONS_EXCLUDE_REPLICAS]
        );
        $this->assertInstanceOf(Result::class, $res);
        $rows = iterator_to_array($res->rows());
        $this->assertCount(1, $rows);
    }

    public function testReadWithDirectedRead()
    {
        $table = 'foo';
        $keys = [10, 'bar'];
        $columns = ['id', 'name'];
        $this->spannerClient->streamingRead(
            Argument::that(function ($request) {
                $message = $this->serializer->encodeMessage($request);
                $this->assertEquals(
                    $message['directedReadOptions'],
                    self::DIRECTED_READ_OPTIONS_INCLUDE_REPLICAS
                );
                return true;
            }),
            Argument::type('array')
        )
            ->shouldBeCalledOnce()
            ->willReturn($this->resultGeneratorStream());

        $res = $this->database->read(
            $table,
            new KeySet(['keys' => $keys]),
            $columns
        );
        $this->assertInstanceOf(Result::class, $res);
        $rows = iterator_to_array($res->rows());
        $this->assertCount(1, $rows);
    }

    public function testPrioritizeReadDirectedReadOptions()
    {
        $table = 'foo';
        $keys = [10, 'bar'];
        $columns = ['id', 'name'];
        $this->spannerClient->streamingRead(
            Argument::that(function ($request) {
                $message = $this->serializer->encodeMessage($request);
                $this->assertEquals(
                    $message['directedReadOptions'],
                    self::DIRECTED_READ_OPTIONS_EXCLUDE_REPLICAS
                );
                return true;
            }),
            Argument::type('array')
        )
            ->shouldBeCalledOnce()
            ->willReturn($this->resultGeneratorStream());

        $res = $this->database->read(
            $table,
            new KeySet(['keys' => $keys]),
            $columns,
            ['directedReadOptions' => self::DIRECTED_READ_OPTIONS_EXCLUDE_REPLICAS]
        );
        $this->assertInstanceOf(Result::class, $res);
        $rows = iterator_to_array($res->rows());
        $this->assertCount(1, $rows);
    }

    public function testRunTransactionWithUpdate()
    {
        $sql = $this->createStreamingAPIArgs()['sql'];

        $this->stubCommit();
        $this->stubExecuteStreamingSql();

        $this->database->runTransaction(function (Transaction $t) use ($sql) {
            $t->executeUpdate($sql);
            $timeStamp = $t->commit();
            $this->assertEquals($timeStamp->formatAsString(), self::TIMESTAMP);
        }, ['tag' => self::TRANSACTION_TAG]);
    }

    public function testRunTransactionWithQuery()
    {
        $sql = $this->createStreamingAPIArgs()['sql'];

        $this->stubCommit();
        $this->stubExecuteStreamingSql();

        $this->database->runTransaction(function (Transaction $t) use ($sql) {
            $t->execute($sql)->rows()->current();
            $timeStamp = $t->commit();
            $this->assertEquals($timeStamp->formatAsString(), self::TIMESTAMP);
        }, ['tag' => self::TRANSACTION_TAG]);
    }

    public function testRunTransactionWithRead()
    {
        $keySet = $this->createStreamingAPIArgs()['keySet'];
        $cols = $this->createStreamingAPIArgs()['cols'];

        $this->stubCommit();
        $this->stubStreamingRead();

        $this->database->runTransaction(function (Transaction $t) use ($keySet, $cols) {
            $t->read(self::TEST_TABLE_NAME, $keySet, $cols)->rows()->current();
            $timeStamp = $t->commit();
            $this->assertEquals($timeStamp->formatAsString(), self::TIMESTAMP);
        }, ['tag' => self::TRANSACTION_TAG]);
    }

    public function testRunTransactionWithUpdateBatch()
    {
        $sql = $this->createStreamingAPIArgs()['sql'];

        $this->stubCommit();
        $this->stubExecuteBatchDml();

        $this->database->runTransaction(function (Transaction $t) use ($sql) {
            $t->executeUpdateBatch([['sql' => $sql]]);
            $timeStamp = $t->commit();
            $this->assertEquals($timeStamp->formatAsString(), self::TIMESTAMP);
        }, ['tag' => self::TRANSACTION_TAG]);
    }

    public function testRunTransactionWithReadFirst()
    {
        $sql = $this->createStreamingAPIArgs()['sql'];
        $keySet = $this->createStreamingAPIArgs()['keySet'];
        $cols = $this->createStreamingAPIArgs()['cols'];

        $this->stubCommit();
        $this->stubStreamingRead();
        $this->stubExecuteStreamingSql(['id' => self::TRANSACTION]);

        $this->database->runTransaction(function (Transaction $t) use ($keySet, $cols, $sql) {
            $t->read(self::TEST_TABLE_NAME, $keySet, $cols)->rows()->current();
            $t->execute($sql)->rows()->current();
            $timeStamp = $t->commit();
            $this->assertEquals($timeStamp->formatAsString(), self::TIMESTAMP);
        }, ['tag' => self::TRANSACTION_TAG]);
    }

    public function testRunTransactionWithExecuteFirst()
    {
        $sql = $this->createStreamingAPIArgs()['sql'];
        $keySet = $this->createStreamingAPIArgs()['keySet'];
        $cols = $this->createStreamingAPIArgs()['cols'];

        $this->stubCommit();
        $this->stubStreamingRead(['id' => self::TRANSACTION]);
        $this->stubExecuteStreamingSql();

        $this->database->runTransaction(function (Transaction $t) use ($keySet, $cols, $sql) {
            $t->execute($sql)->rows()->current();
            $t->read(self::TEST_TABLE_NAME, $keySet, $cols)->rows()->current();
            $timeStamp = $t->commit();
            $this->assertEquals($timeStamp->formatAsString(), self::TIMESTAMP);
        }, ['tag' => self::TRANSACTION_TAG]);
    }

    public function testRunTransactionWithUpdateBatchFirst()
    {
        $sql = $this->createStreamingAPIArgs()['sql'];
        $keySet = $this->createStreamingAPIArgs()['keySet'];
        $cols = $this->createStreamingAPIArgs()['cols'];

        $this->stubCommit();
        $this->stubExecuteBatchDml();
        $this->stubStreamingRead(['id' => self::TRANSACTION]);
        $this->stubExecuteStreamingSql(['id' => self::TRANSACTION]);

        $this->database->runTransaction(function (Transaction $t) use ($keySet, $cols, $sql) {
            $t->executeUpdateBatch([['sql' => $sql]]);
            $t->execute($sql)->rows()->current();
            $t->read(self::TEST_TABLE_NAME, $keySet, $cols)->rows()->current();
            $timeStamp = $t->commit();
            $this->assertEquals($timeStamp->formatAsString(), self::TIMESTAMP);
        }, ['tag' => self::TRANSACTION_TAG]);
    }

    public function testRunTransactionWithUpdateBatchError()
    {
        $sql = $this->createStreamingAPIArgs()['sql'];
        $keySet = $this->createStreamingAPIArgs()['keySet'];
        $cols = $this->createStreamingAPIArgs()['cols'];

        $this->stubCommit();
        $this->stubStreamingRead(['id' => self::TRANSACTION]);
        $this->stubExecuteStreamingSql(['id' => self::TRANSACTION]);
        $this->spannerClient->executeBatchDml(
            Argument::that(function (ExecuteBatchDmlRequest $request) {
                $message = $this->serializer->encodeMessage($request);
                $this->assertEquals(
                    $message['requestOptions']['transactionTag'],
                    self::TRANSACTION_TAG
                );
                $this->assertEquals([
                    'begin' => [
                        'readWrite' => [
                            'readLockMode' => 0,
                            'multiplexedSessionPreviousTransactionId' => '',
                        ],
                        'excludeTxnFromChangeStreams' => false,
                        'isolationLevel' => 0,
                    ]
                ], $message['transaction']);
                return true;
            }),
            Argument::type('array')
        )
            ->shouldBeCalledOnce()
            ->willReturn(new ExecuteBatchDmlResponse([
                'status' => new Status(['code' => Code::INVALID_ARGUMENT]),
                'result_sets' => [
                    new ResultSet([
                        'metadata' => new ResultSetMetadata([
                            'transaction' => new TransactionProto(['id' => self::TRANSACTION])
                        ])
                    ])
                ]
            ]));

        $this->database->runTransaction(function (Transaction $t) use ($keySet, $cols, $sql) {
            $result = $t->executeUpdateBatch([['sql' => $sql], ['sql' => $sql]]);
            $this->assertEquals($result->error()['status']['code'], Code::INVALID_ARGUMENT);
            $t->execute($sql)->rows()->current();
            $t->read(self::TEST_TABLE_NAME, $keySet, $cols)->rows()->current();
            $timeStamp = $t->commit();
            $this->assertEquals($timeStamp->formatAsString(), self::TIMESTAMP);
        }, ['tag' => self::TRANSACTION_TAG]);
    }

    public function testRunTransactionWithFirstFailedStatement()
    {
        $sql = $this->createStreamingAPIArgs()['sql'];
        $error = new ServerException('RST_STREAM', Code::INTERNAL);

        // First call with ILB fails
        $this->spannerClient->executeStreamingSql(
            Argument::that(function (ExecuteSqlRequest $request) use ($sql) {
                $message = $this->serializer->encodeMessage($request);
                $this->assertEquals($sql, $message['sql']);
                $this->assertEquals(
                    $message['requestOptions']['transactionTag'],
                    self::TRANSACTION_TAG
                );
                return isset($message['transaction']['begin']);
            }),
            Argument::type('array')
        )
            ->shouldBeCalledOnce()
            ->willThrow($error);

        // Second call with non ILB return result
        $this->spannerClient->executeStreamingSql(
            Argument::that(function (ExecuteSqlRequest $request) use ($sql) {
                $message = $this->serializer->encodeMessage($request);
                $this->assertEquals($sql, $message['sql']);
                $this->assertEquals(
                    $message['requestOptions']['transactionTag'],
                    self::TRANSACTION_TAG
                );
                return $message['transaction'] == ['id' => self::TRANSACTION];
            }),
            Argument::type('array')
        )
            ->shouldBeCalledOnce()
            ->willReturn($this->resultGeneratorStream(
                null,
                new ResultSetStats(['row_count_exact' => 1]),
                self::TRANSACTION
            ));

        $this->stubCommit(false);

        $this->database->runTransaction(function ($t) use ($sql) {
            $t->execute($sql);
            $t->commit();
        }, ['tag' => self::TRANSACTION_TAG]);
    }

    public function testRunTransactionWithCommitAborted()
    {
        $sql = $this->createStreamingAPIArgs()['sql'];
        $numOfRetries = 2;

        $abort = new AbortedException('foo', 409, null, [
            [
                'retryDelay' => [
                    'seconds' => 0,
                    'nanos' => 500
                ]
            ]
        ]);

        // First call with ILB
        $this->stubExecuteStreamingSql();
        // Second onwards non ILB
        $this->stubExecuteStreamingSql(['id' => self::TRANSACTION]);
        $this->spannerClient->beginTransaction(
            Argument::that(function ($request) {
                $message = $this->serializer->encodeMessage($request);
                return $message['session'] == $this->sessionName;
            }),
            Argument::type('array')
        )
            ->shouldBeCalledTimes($numOfRetries)
            ->willReturn(new TransactionProto(['id' => self::TRANSACTION]));

        $it = 0;
        $commitResponse = $this->commitResponse();
        $this->spannerClient->commit(
            Argument::that(function ($request) {
                $message = $this->serializer->encodeMessage($request);
                return $message['session'] == $this->sessionName;
            }),
            Argument::type('array')
        )
            ->shouldBeCalledTimes($numOfRetries + 1)
            ->will(function () use (&$it, $abort, $numOfRetries, $commitResponse) {
                $it++;
                if ($it <= $numOfRetries) {
                    throw $abort;
                }
                return $commitResponse;
            });

        $this->database->runTransaction(function ($t) use ($sql) {
            $t->execute($sql);
            $t->commit();
        }, ['tag' => self::TRANSACTION_TAG]);
    }

    public function testRunTransactionWithBeginTransactionFailure()
    {
        $this->expectException(ServerException::class);
        $error = new ServerException('RST_STREAM', Code::INTERNAL);
        $sql = $this->createStreamingAPIArgs()['sql'];

        $this->spannerClient->executeStreamingSql(
            Argument::that(function (ExecuteSqlRequest $request) use ($sql) {
                $message = $this->serializer->encodeMessage($request);
                $this->assertEquals($sql, $message['sql']);
                $this->assertEquals(
                    $message['requestOptions']['transactionTag'],
                    self::TRANSACTION_TAG
                );
                return isset($message['transaction']['begin']);
            }),
            Argument::type('array')
        )
            ->shouldBeCalledOnce()
            ->willThrow($error);

        $this->spannerClient->beginTransaction(
            Argument::that(function ($request) use ($sql) {
                $message = $this->serializer->encodeMessage($request);
                $this->assertEquals($message['session'], $this->sessionName);
                return true;
            }),
            Argument::type('array')
        )
            ->shouldBeCalledTimes(Database::MAX_RETRIES)
            ->willThrow($error);

        $this->spannerClient->commit(Argument::cetera())->shouldNotBeCalled();

        $this->database->runTransaction(function ($t) use ($sql) {
            $t->execute($sql);
            $t->commit();
        }, ['tag' => self::TRANSACTION_TAG]);
    }

    public function testRunTransactionWithBlindCommit()
    {
        $this->stubCommit(false);

        $this->database->runTransaction(function ($t) {
            $t->insert('Posts', [
                'ID' => 10,
                'title' => 'My New Post',
                'content' => 'Hello World'
            ]);
            $t->commit();
        }, ['tag' => self::TRANSACTION_TAG]);
    }

    public function testRunTransactionWithUnavailableErrorRetry()
    {
        $sql = $this->createStreamingAPIArgs()['sql'];
        $numOfRetries = 2;
        $result = $this->resultGeneratorStream(
            null,
            new ResultSetStats(['row_count_lower_bound' => 1]),
            self::TRANSACTION
        );

        $it = 0;
        // First call with ILB results in unavailable error.
        // Second call also made with ILB, returns ResultSet.
        $this->spannerClient->executeStreamingSql(
            Argument::that(function (ExecuteSqlRequest $request) use ($sql) {
                $message = $this->serializer->encodeMessage($request);
                $this->assertEquals($message['sql'], $sql);
                $this->assertTrue(isset($message['transaction']['begin']));
                return $message['requestOptions']['transactionTag'] == self::TRANSACTION_TAG;
            }),
            Argument::type('array')
        )
            ->shouldBeCalledTimes($numOfRetries)
            ->will(function () use (&$it, $numOfRetries, $result) {
                $it++;
                if ($it < $numOfRetries) {
                    throw new ServiceException('Unavailable', 14);
                }
                return $result;
            });

        $this->stubCommit();

        $this->database->runTransaction(function ($t) use ($sql) {
            $t->execute($sql);
            $t->commit();
        }, ['tag' => self::TRANSACTION_TAG]);
    }

    public function testRunTransactionWithFirstUnavailableErrorRetry()
    {
        $sql = $this->createStreamingAPIArgs()['sql'];
        $unavailable = new ServiceException('Unavailable', 14);
        $stream = $this->prophesize(ServerStream::class);
        $stream->readAll()
            ->willReturn($this->resultGeneratorWithError());

        // First call with ILB results in a transaction.
        // Then the stream fails, Second call needs to use the
        // transaction created by the first call.
        $this->spannerClient->executeStreamingSql(
            Argument::that(function (ExecuteSqlRequest $request) use ($sql) {
                $this->assertEquals($request->getSql(), $sql);
                return $this->serializer->decodeMessage(
                    new TransactionSelector(),
                    self::BEGIN_RW_OPTIONS
                ) == $request->getTransaction()
                    && $request->getRequestOptions()->getTransactionTag() == self::TRANSACTION_TAG;
            }),
            Argument::type('array')
        )
            ->shouldBeCalledOnce()
            ->willReturn($stream->reveal());

        $this->stubExecuteStreamingSql(['id' => self::TRANSACTION]);
        $this->stubCommit();

        $this->database->runTransaction(function ($t) use ($sql) {
            $result = $t->execute($sql);
            // Need to fetch all the rows from iterator to see the retryable errors.
            iterator_to_array($result);
            $t->commit();
        }, ['tag' => self::TRANSACTION_TAG]);
    }

    public function testRunTransactionWithUnavailableAndAbortErrorRetry()
    {
        $keySet = $this->createStreamingAPIArgs()['keySet'];
        $cols = $this->createStreamingAPIArgs()['cols'];
        $numOfRetries = 2;
        $unavailable = new ServiceException('Unavailable', 14);
        $abort = new AbortedException('foo', 409, null, [
            [
                'retryDelay' => [
                    'seconds' => 0,
                    'nanos' => 500
                ]
            ]
        ]);

        $it = 0;
        // First call with ILB results in unavailable error.
        // Second call also made with ILB, gets aborted.
        $this->spannerClient->streamingRead(
            Argument::that(function ($request) use ($cols) {
                $message = $this->serializer->encodeMessage($request);
                $this->assertEquals($message['table'], self::TEST_TABLE_NAME);
                $this->assertEquals($message['columns'], $cols);
                return isset($message['transaction']['begin'])
                    && $message['requestOptions']['transactionTag'] == self::TRANSACTION_TAG;
            }),
            Argument::type('array')
        )
            ->shouldBeCalledTimes($numOfRetries)
            ->will(function () use (&$it, $unavailable, $numOfRetries, $abort) {
                $it++;
                if ($it < $numOfRetries) {
                    throw $unavailable;
                } else {
                    throw $abort;
                }
            });

        // Should retry with beginTransaction RPC.
        $this->stubStreamingRead(['id' => self::TRANSACTION]);

        $this->spannerClient->beginTransaction(
            Argument::type(BeginTransactionRequest::class),
            Argument::type('array')
        )
            ->willReturn(new TransactionProto(['id' => self::TRANSACTION]));

        $this->spannerClient->commit(
            Argument::that(function (CommitRequest $request) {
                $this->assertEquals($request->getSession(), $this->sessionName);
                $this->assertEquals($request->getTransactionId(), self::TRANSACTION);
                $this->assertEquals($request->getRequestOptions()->getTransactionTag(), self::TRANSACTION_TAG);
                $this->assertEquals($this->serializer->encodeMessage($request)['mutations'], [['insert' => [
                    'table' => self::TEST_TABLE_NAME,
                    'columns' => ['ID', 'title', 'content'],
                    'values' => [['10', 'My New Post', 'Hello World']]
                ]]]);
                return true;
            }),
            Argument::type('array')
        )
            ->shouldBeCalledOnce()
            ->willReturn($this->commitResponse());

        $this->database->runTransaction(function ($t) use ($keySet, $cols) {
            $t->insert(self::TEST_TABLE_NAME, [
                'ID' => 10,
                'title' => 'My New Post',
                'content' => 'Hello World'
            ]);
            $t->read(self::TEST_TABLE_NAME, $keySet, $cols);
            $t->commit();
        }, ['tag' => self::TRANSACTION_TAG]);
    }

    public function testRunTransactionWithRollback()
    {
        $sql = $this->createStreamingAPIArgs()['sql'];

        $this->stubExecuteStreamingSql();
        $this->spannerClient->rollback(
            Argument::that(function ($request) use ($sql) {
                return $request->getTransactionId() == self::TRANSACTION;
            }),
            Argument::type('array')
        )
            ->shouldBeCalledOnce();

        $this->database->runTransaction(function (Transaction $t) use ($sql) {
            $t->execute($sql);
            $t->rollback();
        }, ['tag' => self::TRANSACTION_TAG]);
    }

    public function testRunTransactionWithExcludeTxnFromChangeStreams()
    {
        $sql = 'SELECT example FROM sql_query';
        $stream = $this->prophesize(ServerStream::class);
        $stream->readAll()
            ->shouldBeCalledOnce()
            ->willReturn([
                new ResultSet(['stats' => new ResultSetStats(['row_count_exact' => 0])])
            ]);

        $this->spannerClient->executeStreamingSql(
            Argument::that(function (ExecuteSqlRequest $request) {
                $this->assertNotNull($transactionOptions = $request->getTransaction()->getBegin());
                $this->assertTrue($transactionOptions->getExcludeTxnFromChangeStreams());
                return true;
            }),
            Argument::type('array')
        )
            ->shouldBeCalledOnce()
            ->willReturn($stream->reveal());

        $this->database->runTransaction(
            function (Transaction $t) use ($sql) {
                // Run a fake query
                $t->executeUpdate($sql);

                // Simulate calling Transaction::commmit()
                $prop = new \ReflectionProperty($t, 'state');
                $prop->setAccessible(true);
                $prop->setValue($t, Transaction::STATE_COMMITTED);
            },
            [
                'transactionOptions' => ['excludeTxnFromChangeStreams' => true]
            ]
        );
    }

    public function testExecutePartitionedUpdateWithExcludeTxnFromChangeStreams()
    {
        $sql = 'SELECT example FROM sql_query';

        $stream = $this->prophesize(ServerStream::class);
        $stream->readAll()
            ->shouldBeCalledOnce()
            ->willReturn([
                new ResultSet(['stats' => new ResultSetStats(['row_count_lower_bound' => 0])])
            ]);

        $this->spannerClient->executeStreamingSql(
            Argument::type(ExecuteSqlRequest::class),
            Argument::type('array')
        )
            ->shouldBeCalledOnce()
            ->willReturn($stream->reveal());

        $this->spannerClient->beginTransaction(
            Argument::that(function (BeginTransactionRequest $request) {
                $this->assertTrue($request->getOptions()->getExcludeTxnFromChangeStreams());
                return true;
            }),
            Argument::type('array')
        )
            ->shouldBeCalledOnce()
            ->willReturn(new TransactionProto(['id' => 'foo']));

        $this->database->executePartitionedUpdate(
            $sql,
            ['transactionOptions' => ['excludeTxnFromChangeStreams' => true]]
        );
    }

    public function testBatchWriteWithExcludeTxnFromChangeStreams()
    {
        $this->spannerClient->batchWrite(
            Argument::that(function (BatchWriteRequest $request) {
                $this->assertTrue($request->getExcludeTxnFromChangeStreams());
                return true;
            }),
            Argument::type('array')
        )
            ->shouldBeCalledOnce()
            ->willReturn($this->resultGeneratorStream());

        $this->database->batchWrite([], [
            'excludeTxnFromChangeStreams' => true
        ]);
    }

    private function createStreamingAPIArgs()
    {
        $row = ['id' => 1];
        return [
            'keySet' => new KeySet([
                'keys' => [$row['id']]
            ]),
            'cols' => array_keys($row),
            'sql' => 'SELECT * FROM foo WHERE id = 1'
        ];
    }

    private function resultGeneratorWithError()
    {
        $fields = new Field([
            'name' => 'ID',
            'type' => new TypeProto(['code' => Database::TYPE_INT64])
        ]);
        $values = [new Value(['number_value' => 10])];
        $result = new PartialResultSet([
            'metadata' => new ResultSetMetadata([
                'row_type' => new StructType([
                    'fields' => [$fields]
                ]),
                'transaction' => new TransactionProto(['id' => self::TRANSACTION])
            ]),
            'values' => $values
        ]);

        yield $result;
        throw new ServiceException('Unavailable', 14);
    }

    private function stubCommit($withTransaction = true)
    {
        if ($withTransaction) {
            $this->spannerClient->beginTransaction(Argument::cetera())->shouldNotBeCalled();
        } else {
            $this->spannerClient->beginTransaction(
                Argument::type(BeginTransactionRequest::class),
                Argument::type('array')
            )
                ->shouldBeCalledOnce()
                ->willReturn(new TransactionProto(['id' => self::TRANSACTION]));
        }

        $this->spannerClient->commit(
            Argument::that(function (CommitRequest $request) {
                $this->assertEquals($request->getSession(), $this->sessionName);
                $this->assertEquals($request->getTransactionId(), self::TRANSACTION);
                $this->assertEquals($request->getRequestOptions()->getTransactionTag(), self::TRANSACTION_TAG);
                return true;
            }),
            Argument::type('array')
        )
            ->shouldBeCalledOnce()
            ->willReturn($this->commitResponse());
    }

    private function stubStreamingRead($transactionOptions = self::BEGIN_RW_OPTIONS)
    {
        $cols = $this->createStreamingAPIArgs()['cols'];
        $this->spannerClient->streamingRead(
            Argument::that(function (ReadRequest $request) use ($transactionOptions, $cols) {
                return $request->getTransaction() == $this->serializer->decodeMessage(
                    new TransactionSelector(),
                    $transactionOptions
                )
                    && $request->getTable() == self::TEST_TABLE_NAME
                    && iterator_to_array($request->getColumns()) == $cols
                    && $request->getRequestOptions()->getTransactionTag() == self::TRANSACTION_TAG;
            }),
            Argument::type('array')
        )
            ->shouldBeCalledOnce()
            ->willReturn($this->resultGeneratorStream(
                null,
                new ResultSetStats(['row_count_exact' => 1]),
                self::TRANSACTION
            ));
    }

    private function stubExecuteStreamingSql($transactionOptions = self::BEGIN_RW_OPTIONS)
    {
        $sql = $this->createStreamingAPIArgs()['sql'];
        $this->spannerClient->executeStreamingSql(
            Argument::that(function (ExecuteSqlRequest $request) use ($sql, $transactionOptions) {
                return $request->getSql() == $sql
                    && $request->getTransaction() == $this->serializer->decodeMessage(
                        new TransactionSelector(),
                        $transactionOptions
                    )
                    && $request->getRequestOptions()->getTransactionTag() == self::TRANSACTION_TAG;
            }),
            Argument::type('array')
        )
            ->shouldBeCalled()
            ->willReturn($this->resultGeneratorStream(
                null,
                new ResultSetStats(['row_count_exact' => 1]),
                self::TRANSACTION
            ));
    }

    private function stubExecuteBatchDml($transactionOptions = self::BEGIN_RW_OPTIONS)
    {
        $this->spannerClient->executeBatchDml(
            Argument::that(function (ExecuteBatchDmlRequest $request) use ($transactionOptions) {
                $this->assertEquals(
                    $request->getTransaction(),
                    $this->serializer->decodeMessage(new TransactionSelector(), $transactionOptions)
                );
                $this->assertEquals(
                    $request->getRequestOptions()->getTransactionTag(),
                    self::TRANSACTION_TAG
                );
                return true;
            }),
            Argument::type('array')
        )
            ->shouldBeCalledOnce()
            ->willReturn(new ExecuteBatchDmlResponse([
                'result_sets' => [
                    new ResultSet(['metadata' => new ResultSetMetadata([
                        'transaction' => new TransactionProto(['id' => self::TRANSACTION])
                    ])])
                ]
            ]));
    }
}<|MERGE_RESOLUTION|>--- conflicted
+++ resolved
@@ -1410,33 +1410,23 @@
 
     public function testSetOrderByReachesTheRequest()
     {
-<<<<<<< HEAD
-        $this->spannerClient->streamingRead(
-            Argument::that(function (ReadRequest $request) {
-                $this->assertEquals($request->getOrderBy(), OrderBy::ORDER_BY_PRIMARY_KEY);
-=======
         $table = 'Table';
         $opts = ['foo' => 'bar'];
 
         $this->spannerClient->streamingRead(
             Argument::that(function (ReadRequest $request) {
                 $this->assertEquals(OrderBy::ORDER_BY_PRIMARY_KEY, $request->getOrderBy());
->>>>>>> 9b5b921a
-                return true;
-            }),
-            Argument::type('array')
-        )
-<<<<<<< HEAD
-            ->shouldBeCalledOnce()
-            ->willReturn($this->resultGeneratorStream());
-=======
+                return true;
+            }),
+            Argument::type('array')
+        )
+
             ->shouldBeCalled()
             ->willReturn($this->resultGeneratorStream());
 
         $options = [
             'orderBy' => OrderBy::ORDER_BY_PRIMARY_KEY
         ];
->>>>>>> 9b5b921a
 
         $res = $this->database->read(
             'Table',
@@ -1451,33 +1441,22 @@
 
     public function testSetLockHintReachesTheRequest()
     {
-<<<<<<< HEAD
-        $this->spannerClient->streamingRead(
-            Argument::that(function (ReadRequest $request) {
-                $this->assertEquals($request->getLockHint(), LockHint::LOCK_HINT_SHARED);
-=======
         $table = 'Table';
         $opts = ['foo' => 'bar'];
 
         $this->spannerClient->streamingRead(
             Argument::that(function (ReadRequest $request) {
                 $this->assertEquals(LockHint::LOCK_HINT_SHARED, $request->getLockHint());
->>>>>>> 9b5b921a
-                return true;
-            }),
-            Argument::type('array')
-        )
-<<<<<<< HEAD
-            ->shouldBeCalledOnce()
-            ->willReturn($this->resultGeneratorStream());
-=======
+                return true;
+            }),
+            Argument::type('array')
+        )
             ->shouldBeCalled()
             ->willReturn($this->resultGeneratorStream());
 
         $options = [
             'lockHint' => LockHint::LOCK_HINT_SHARED
         ];
->>>>>>> 9b5b921a
 
         $res = $this->database->read(
             'Table',
