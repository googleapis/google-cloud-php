--- conflicted
+++ resolved
@@ -77,11 +77,7 @@
     use LROTrait;
     use ValidateTrait;
 
-<<<<<<< HEAD
-    const VERSION = '1.16.1';
-=======
     const VERSION = '1.20.0';
->>>>>>> 0b90be08
 
     const FULL_CONTROL_SCOPE = 'https://www.googleapis.com/auth/spanner.data';
     const ADMIN_SCOPE = 'https://www.googleapis.com/auth/spanner.admin';
