<?php
/**
 * Copyright 2016 Google Inc.
 *
 * Licensed under the Apache License, Version 2.0 (the "License");
 * you may not use this file except in compliance with the License.
 * You may obtain a copy of the License at
 *
 *     http://www.apache.org/licenses/LICENSE-2.0
 *
 * Unless required by applicable law or agreed to in writing, software
 * distributed under the License is distributed on an "AS IS" BASIS,
 * WITHOUT WARRANTIES OR CONDITIONS OF ANY KIND, either express or implied.
 * See the License for the specific language governing permissions and
 * limitations under the License.
 */

namespace Google\Cloud\Storage\Tests\Unit\Connection;

use Google\ApiCore\AgentHeader;
use Google\Cloud\Core\RequestBuilder;
use Google\Cloud\Core\RequestWrapper;
use Google\Cloud\Core\Testing\TestHelpers;
use Google\Cloud\Core\Upload\MultipartUploader;
use Google\Cloud\Core\Upload\ResumableUploader;
use Google\Cloud\Core\Upload\StreamableUploader;
use Google\Cloud\Storage\Connection\Rest;
use Google\Cloud\Storage\Connection\RetryTrait;
use Google\CRC32\CRC32;
use GuzzleHttp\Promise;
use GuzzleHttp\Promise\PromiseInterface;
use GuzzleHttp\Psr7\Request;
use GuzzleHttp\Psr7\Response;
use GuzzleHttp\Psr7\Utils;
use PHPUnit\Framework\TestCase;
use Prophecy\Argument;
use Prophecy\PhpUnit\ProphecyTrait;
use Psr\Http\Message\RequestInterface;
use Psr\Http\Message\StreamInterface;

/**
 * @group storage
 */
class RestTest extends TestCase
{
    use ProphecyTrait;

    private $requestWrapper;
    private $successBody;
    private static $downloadOptions = [
        'bucket' => 'bigbucket',
        'object' => 'myfile.txt',
        'generation' => 100,
        'restOptions' => ['debug' => true],
        'retries' => 0,
        'userProject' => 'myProject'
    ];

    public function setUp(): void
    {
        $this->requestWrapper = $this->prophesize(RequestWrapper::class);
        $this->successBody = '{"canI":"kickIt"}';
    }

    public function testApiEndpoint()
    {
        $endpoint = 'https://foobar.com/';
        $rest = TestHelpers::stub(Rest::class, [
            [
                'apiEndpoint' => $endpoint
            ]
        ], ['requestBuilder']);

        $rb = $rest->___getProperty('requestBuilder');
        $r = new \ReflectionObject($rb);
        $p = $r->getProperty('baseUri');
        $p->setAccessible(true);

        $this->assertEquals($endpoint . 'storage/v1/', $p->getValue($rb));
    }

    /**
     * @dataProvider methodProvider
     * @todo revisit this approach
     */
    public function testCallBasicMethods($method)
    {
        $options = [];
        $request = new Request('GET', '/somewhere');
        $response = new Response(200, [], $this->successBody);

        $requestBuilder = $this->prophesize(RequestBuilder::class);
        $requestBuilder->build(
            Argument::type('string'),
            Argument::type('string'),
            Argument::type('array')
        )->willReturn($request);

        $this->requestWrapper->send(
            Argument::type(RequestInterface::class),
            Argument::type('array')
        )->willReturn($response);

        $rest = new Rest();
        $rest->setRequestBuilder($requestBuilder->reveal());
        $rest->setRequestWrapper($this->requestWrapper->reveal());

        if (substr($method, -3) == 'Acl') {
            $options = ['type' => 'bucketAccessControls'];
        }

        $this->assertEquals(json_decode($this->successBody, true), $rest->$method($options));
    }

    public function methodProvider()
    {
        return [
            ['deleteAcl'],
            ['getAcl'],
            ['listAcl'],
            ['insertAcl'],
            ['patchAcl'],
            ['deleteBucket'],
            ['getBucket'],
            ['listBuckets'],
            ['insertBucket'],
            ['patchBucket'],
            ['copyObject'],
            ['deleteObject'],
            ['getObject'],
            ['listObjects'],
            ['patchObject'],
            ['rewriteObject'],
            ['composeObject'],
            ['getBucketIamPolicy'],
            ['setBucketIamPolicy'],
            ['testBucketIamPermissions'],
            ['getNotification'],
            ['deleteNotification'],
            ['insertNotification'],
            ['listNotifications'],
            ['getServiceAccount'],
            ['lockRetentionPolicy'],
            ['createHmacKey'],
            ['deleteHmacKey'],
            ['getHmacKey'],
            ['updateHmacKey'],
            ['listHmacKeys'],
        ];
    }

    public function testProjectId()
    {
        $rest = new Rest(['projectId' => 'foo']);
        $this->assertEquals('foo', $rest->projectId());
    }

    public function testProjectIdNull()
    {
        $rest = new Rest();
        $this->assertNull($rest->projectId());
    }

    public function apiEndpointProvider()
    {
        return [
            [null],
            ['https://foobar.com']
        ];
    }

    /**
     * @dataProvider apiEndpointProvider
     */
    public function testDownloadObject($apiEndpoint)
    {
        $actualRequest = null;
        $response = new Response(200, [], $this->successBody);

        $this->requestWrapper->send(
            Argument::type(RequestInterface::class),
            Argument::type('array')
        )->will(
            function ($args) use (&$actualRequest, $response) {
                $actualRequest = $args[0];
                return $response;
            }
        );

        $rest = $apiEndpoint ? new Rest(['apiEndpoint' => $apiEndpoint]) : new Rest();
        $rest->setRequestWrapper($this->requestWrapper->reveal());

        $actualBody = $rest->downloadObject(self::$downloadOptions);
        $actualUri = (string) $actualRequest->getUri();

        $expectedUri = sprintf(
            '%s/storage/v1/b/bigbucket/o/myfile.txt?generation=100&alt=media&userProject=myProject',
            $apiEndpoint ?: Rest::DEFAULT_API_ENDPOINT
        );

        $this->assertEquals($this->successBody, $actualBody);
        $this->assertEquals(
            $expectedUri,
            $actualUri
        );
    }

    /**
     * @dataProvider apiEndpointProvider
     */
    public function testDownloadObjectAsync($apiEndpoint)
    {
        $actualRequest = null;
        $response = new Response(200, [], $this->successBody);

        $this->requestWrapper->sendAsync(
            Argument::type(RequestInterface::class),
            Argument::type('array')
        )->will(
            function ($args) use (&$actualRequest, $response) {
                $actualRequest = $args[0];
                return Promise\promise_for($response);
            }
        );

        $rest = $apiEndpoint ? new Rest(['apiEndpoint' => $apiEndpoint]) : new Rest();
        $rest->setRequestWrapper($this->requestWrapper->reveal());

        $actualPromise = $rest->downloadObjectAsync(self::$downloadOptions);
        $actualUri = (string) $actualRequest->getUri();

        $expectedUri = sprintf(
            '%s/storage/v1/b/bigbucket/o/myfile.txt?generation=100&alt=media&userProject=myProject',
            $apiEndpoint ?: Rest::DEFAULT_API_ENDPOINT
        );

        $this->assertInstanceOf(PromiseInterface::class, $actualPromise);
        $this->assertInstanceOf(StreamInterface::class, $actualPromise->wait());
        $this->assertEquals(
            $expectedUri,
            $actualUri
        );
    }

    /**
     * @dataProvider insertObjectProvider
     */
    public function testInsertObject(
        array $options,
        $expectedUploaderType,
        $expectedContentType,
        array $expectedMetadata,
        array $metadataKeysWhichShouldNotBeSet = []
    ) {
        $actualRequest = null;
        $response = new Response(200, ['Location' => 'http://www.mordor.com'], $this->successBody);

        $this->requestWrapper->send(
            Argument::type(RequestInterface::class),
            Argument::type('array')
        )->will(
            function ($args) use (&$actualRequest, $response) {
                $request = $args[0];
                if ($request->getMethod() === 'POST') {
                    $actualRequest = $request;
                }

                return $response;
            }
        );

        $rest = new Rest();
        $rest->setRequestWrapper($this->requestWrapper->reveal());
        $uploader = $rest->insertObject($options);
        $uploader->upload();
        list($contentType, $metadata) = $this->getContentTypeAndMetadata($actualRequest);

        $this->assertInstanceOf($expectedUploaderType, $uploader);
        $this->assertEquals($expectedContentType, $contentType);

        foreach ($expectedMetadata as $key => $value) {
            $this->assertEquals($value, $metadata[$key]);
        }

        if ($metadataKeysWhichShouldNotBeSet) {
            $metadataKeys = array_keys($metadata);
            foreach ($metadataKeysWhichShouldNotBeSet as $key) {
                $this->assertArrayNotHasKey($key, $metadataKeys);
            }
        }
    }

    public function insertObjectProvider()
    {
        $tempFile = Utils::streamFor(fopen('php://temp', 'r+'));
        $tempFile->write(str_repeat('0', 5000001));
        $logoFile = Utils::streamFor(fopen(__DIR__ . '/../data/logo.svg', 'r'));

        $crc32c = CRC32::create(CRC32::CASTAGNOLI);
        $crc32c->update((string) $logoFile);
        $crcHash = base64_encode($crc32c->hash(true));

        return [
            [
                [
                    'data' => $tempFile,
                    'name' => 'file.txt',
                    'predefinedAcl' => 'private',
                    'metadata' => ['contentType' => 'text/plain'],
                    'validate' => 'md5'
                ],
                ResumableUploader::class,
                'text/plain',
                [
                    'md5Hash' => base64_encode(Utils::hash($tempFile, 'md5', true)),
                    'name' => 'file.txt'
                ],
                ['crc32c']
            ],
            [
                [
                    'data' => $logoFile,
                    'validate' => false
                ],
                MultipartUploader::class,
                'image/svg+xml',
                [
                    'name' => 'logo.svg'
                ],
                ['md5Hash', 'crc32c']
            ],
            [
                [
                    'data' => 'abcdefg',
                    'name' => 'file.ext',
                    'resumable' => true,
                    'validate' => false,
                    'metadata' => [
                        'contentType' => 'text/plain',
                        'metadata' => [
                            'here' => 'wego'
                        ]
                    ]
                ],
                ResumableUploader::class,
                'text/plain',
                [
                    'name' => 'file.ext',
                    'metadata' => [
                        'here' => 'wego'
                    ]
                ],
                ['md5Hash', 'crc32c']
            ],
            [
                [
                    'data' => 'abcdefg',
                    'name' => 'file.ext',
                    'streamable' => true,
                    'validate' => false,
                    'metadata' => [
                        'contentType' => 'text/plain',
                        'metadata' => [
                            'here' => 'wego'
                        ]
                    ]
                ],
                StreamableUploader::class,
                'text/plain',
                [
                    'name' => 'file.ext',
                    'metadata' => [
                        'here' => 'wego'
                    ]
                ],
                ['md5Hash', 'crc32c']
            ],
            [
                [
                    'data' => $logoFile,
                    'name' => 'logo.svg',
                    'validate' => 'crc32'
                ],
                MultipartUploader::class,
                'image/svg+xml',
                [
                    'name' => 'logo.svg',
                    'crc32c' => $crcHash
                ],
                ['md5Hash']
            ],
            [
                [
                    'data' => $logoFile,
                    'name' => 'logo.svg',
                    'resumable' => true,
                    'validate' => 'crc32'
                ],
                ResumableUploader::class,
                'image/svg+xml',
                [
                    'name' => 'logo.svg',
                    'crc32c' => $crcHash
                ],
                ['md5Hash']
            ]
        ];
    }

    /**
     * @dataProvider validationMethod
     */
    public function testChooseValidationMethod($args, $extensionLoaded, $supportsBuiltin, $expected)
    {
        $rest = new RestCrc32cStub();
        $rest->extensionLoaded = $extensionLoaded;
        $rest->supportsBuiltin = $supportsBuiltin;

        $this->assertEquals($expected, $rest->chooseValidationMethodProxy($args));
    }

    public function validationMethod()
    {
        return [
            [
                ['validate' => true],
                false,
                false,
                'md5'
            ], [
                ['validate' => true],
                true,
                false,
                'crc32'
            ], [
                ['validate' => true],
                false,
                true,
                'crc32'
            ], [
                ['validate' => 'md5'],
                true,
                true,
                'md5'
            ], [
                ['validate' => 'crc32'],
                false,
                false,
                'crc32'
            ], [
                ['validate' => 'crc32c'],
                false,
                false,
                'crc32'
            ], [
                ['validate' => false],
                true,
                true,
                false
            ], [
                ['validate' => 'md5', 'metadata' => ['md5Hash' => 'foo']],
                true,
                true,
                false
            ], [
                ['validate' => 'md5', 'metadata' => ['crc32c' => 'foo']],
                true,
                true,
                false
            ]
        ];
    }

    /**
     * @dataProvider retryFunctionReturnValues
     */
    public function testIsPreconditionSupplied(
        $resource,
        $op,
        $restConfig,
        $args,
        $errorCode,
        $currAttempt,
        $expected
    ) {
        // Using Reflection instead of Prophecy because we want to test a
        // private method's logic by verifying the output for a given input.
        $rest = new Rest($restConfig);
        $reflector = new \ReflectionClass('Google\Cloud\Storage\Connection\Rest');
        $method = $reflector->getMethod('isPreConditionSupplied');
        $condIdempotentOps = $reflector->getProperty('condIdempotentOps');
        $method->setAccessible(true);
        $condIdempotentOps->setAccessible(true);
        $condIdempotentOps = $condIdempotentOps->getValue($rest);
        $methodName = sprintf('%s.%s', $resource, $op);
        $preconditionNeeded = array_key_exists($methodName, $condIdempotentOps);
        $result = $method->invokeArgs($rest, array($methodName, $args));
        if ($preconditionNeeded and $errorCode != 400) {
            $this->assertEquals($result, $expected);
        } else {
            // This case will imply:
            //     * Precondition needed & errorCode == 400 => No retry
            //     * Precondition non needed => idempotent / non idempotent op
            // In both the case, this function's response will never be taken
            // into consideration for deciding whether to retry or not. Thus
            // we can just put a dummy assertion here.
            $this->assertTrue(true);
        }
    }

    /**
     * @dataProvider retryFunctionReturnValues
     * @dataProvider retryStrategyCases
     */
    public function testRetryFunction(
        $resource,
        $op,
        $restConfig,
        $args,
        $errorCode,
        $currAttempt,
        $expected
    ) {
        $rest = new Rest($restConfig);
        $reflection = new \ReflectionClass($rest);
        $reflectionProp = $reflection->getProperty('restRetryFunction');
        $reflectionProp->setAccessible(true);
        $restRetryFunction = $reflectionProp->getValue($rest);
        if (isset($restRetryFunction)) {
            $retryFun = $restRetryFunction;
        } else {
            $reflectionMethod = $reflection->getMethod('getRestRetryFunction');
            $reflectionMethod->setAccessible(true);
            $retryFun = $reflectionMethod->invoke(
                $rest,
                $resource,
                $op,
                $args,
            );
        }

        $this->assertEquals(
            $expected,
            $retryFun(new \Exception('', $errorCode), $currAttempt)
        );
    }

<<<<<<< HEAD
    /**
     * This tests whether the $arguments passed to the callbacks for header
     * updation is properly done when those callbacks are invoked in the
     * ExponentialBackoff::execute() method.
     */
    public function testRetryHeadersBeforeRetry()
    {
        $response = new Response(200, [], $this->successBody);
        $actualOptions = [];

        $httpHandler = function ($request, $options) use (&$attempt, &$actualOptions, $response) {
            $actualOptions = $options;
            return $response;
        };

        $rest = new Rest([
            'httpHandler' => $httpHandler,
            // Mock the authHttpHandler so it doesn't make a real request
            'authHttpHandler' => function () {
                return new Response(200, [], '{"access_token": "abc"}');
            },
        ]);

        // Call any method to test the retry
        $rest->listBuckets();

        $this->assertArrayHasKey('headers', $actualOptions);
        $this->assertArrayHasKey(AgentHeader::AGENT_HEADER_KEY, $actualOptions['headers']);

        $agentHeader = $actualOptions['headers'][AgentHeader::AGENT_HEADER_KEY];
        $agentHeaderParts = explode(' ', $agentHeader);
        $this->assertStringStartsWith('gccl-invocation-id/', $agentHeaderParts[2]);
        $this->assertEquals('gccl-attempt-count/1', $agentHeaderParts[3]);
    }

    /**
     * This tests whether the $arguments passed to the callbacks for header
     * updation is properly done when those callbacks are invoked in the
     * ExponentialBackoff::execute() method.
     */
    public function testRetryHeadersAfterRetry()
    {
        $response = new Response(200, [], $this->successBody);
        $actualOptions = [];
        $attempt = 1;

        $httpHandler = function ($request, $options) use (&$attempt, &$actualOptions, $response) {
            if ($attempt == 1) {
                $attempt++;
                throw new \Exception('Retrying');
            }
            $actualOptions = $options;
            return $response;
        };

        $rest = new Rest([
            'httpHandler' => $httpHandler,
            // Mock the authHttpHandler so it doesn't make a real request
            'authHttpHandler' => function () {
                return new Response(200, [], '{"access_token": "abc"}');
            },
        ]);

        // Call any method to test the retry
        $rest->listBuckets();

        $this->assertArrayHasKey('headers', $actualOptions);
        $this->assertArrayHasKey(AgentHeader::AGENT_HEADER_KEY, $actualOptions['headers']);

        $agentHeader = $actualOptions['headers'][AgentHeader::AGENT_HEADER_KEY];
        $agentHeaderParts = explode(' ', $agentHeader);
        $this->assertStringStartsWith('gccl-invocation-id/', $agentHeaderParts[2]);
        $this->assertEquals('gccl-attempt-count/2', $agentHeaderParts[3]);
    }

=======
>>>>>>> 8c56cfb7
    public function retryFunctionReturnValues()
    {
        $restMaxRetry = 7;
        $opMaxRetry = 5;
        $restRetryFunctionArg = ['restRetryFunction' => function (
            \Exception $exception,
            $currentAttempt
        ) use ($restMaxRetry) {
            if ($currentAttempt > $restMaxRetry) {
                return false;
            }
            return true;
        }];
        $opRetryFunctionArg = ['restRetryFunction' => function (
            \Exception $exception,
            $currentAttempt
        ) use ($opMaxRetry) {
            if ($currentAttempt > $opMaxRetry) {
                return false;
            }
            return true;
        }];

        return [
            // Idempotent operation with retriable error code
            ['buckets', 'get', [], [], 503, 1, true],
            ['serviceaccount', 'get', [], [], 504, 1, true],
            // Idempotent operation with non retriable error code
            ['buckets', 'get', [], [], 400, 1, false],
            // Conditionally Idempotent with retriable error code
            // correct precondition provided
            ['buckets', 'update', [], ['ifMetagenerationMatch' => 0], 503, 1, true],
            // Conditionally Idempotent with retriable error code
            // wrong precondition provided
            ['buckets', 'update', [], ['ifGenerationMatch' => 0], 503, 1, false],
            // Conditionally Idempotent with non retriable error code
            // precondition provided
            ['buckets', 'update', [], ['ifMetagenerationMatch' => 0], 400, 1, false],
            // Conditionally Idempotent with retriable error code
            // precondition not provided
            ['buckets', 'update', [], [], 503, 1, false],
            // Conditionally Idempotent with non retriable error code
            // precondition not provided
            ['buckets', 'update', [], [], 400, 1, false],
            // Non idempotent
            ['bucket_acl', 'delete', [], [], 503, 2, false],
            ['bucket_acl', 'delete', [], [], 400, 3, false],
            // Max retry reached
            ['buckets', 'get', [], [], 503, 4, false],
            // User given restRetryFunction in the StorageClient which internally reaches Rest
            ['buckets', 'get', $restRetryFunctionArg, [], 503, $restMaxRetry, true],
            ['buckets', 'get', $restRetryFunctionArg, [], 503, $restMaxRetry + 1, false],
            // User given restRetryFunction in the operation
            ['buckets', 'get', [], $opRetryFunctionArg, 503, $opMaxRetry, true],
            ['buckets', 'get', [], $opRetryFunctionArg, 503, $opMaxRetry + 1, false],
            // Precedence given to restRetryFunction in the operation than in the StorageClient
            ['buckets', 'get', $restRetryFunctionArg, $opRetryFunctionArg, 503, $opMaxRetry + 1, true],
            ['buckets', 'get', $restRetryFunctionArg, $opRetryFunctionArg, 503, $opMaxRetry, true]
        ];
    }

    /**
     * Creates retry strategy test cases(for 'always' and 'never' retry cases)
     * from the existing retry cases of @dataprovider: retryFunctionReturnValues
     *
     * Each case of this @dataprovider is of the format
     * [
     *     $resource,
     *     $operation,
     *     $restConfig,
     *     $args,
     *     $errorCode,
     *     $retryCount,
     *     $expectedResult
     * ]
     *
     * @return array<array>
     */
    public function retryStrategyCases()
    {
        $retryCases = $this->retryFunctionReturnValues();
        $retryStrategyCases = [];
        foreach ($retryCases as $retryCase) {
            // For retry always
            $case = $retryCase;
            $case[3]['retryStrategy'] = Rest::getStrategyAlwaysKey();
            $case[6] = $this->assignExpectedOutcome(true, $retryCase);
            if (!in_array(
                $retryCase[4],
                Rest::getHttpRetryCodes()
            ) || $retryCase[5] > 3
            ) {
                $case[6] = $this->assignExpectedOutcome(false, $retryCase);
            }
            $retryStrategyCases[] = $case;

            // For retry never
            $case = $retryCase;
            $case[3]['retryStrategy'] = Rest::getStrategyNeverKey();
            $case[6] = $this->assignExpectedOutcome(false, $retryCase);
            $retryStrategyCases[] = $case;
        }

        return $retryStrategyCases;
    }

    private function getContentTypeAndMetadata(RequestInterface $request)
    {
        // Resumable upload request
        if ($request->getHeaderLine('X-Upload-Content-Type')) {
            return [
                $request->getHeaderLine('X-Upload-Content-Type'),
                json_decode($request->getBody(), true)
            ];
        }

        // Multipart upload request
        $lines = explode(PHP_EOL, (string) $request->getBody());
        return [
            trim(explode(':', $lines[7])[1]),
            json_decode($lines[5], true)
        ];
    }

    /**
     * Method to check if we need to change the expected outcome incase of
     * specific retry strategies like 'always' and 'never'.
     */
    private function assignExpectedOutcome($expected, $retryCase)
    {
        if (isset($retryCase[3]['restRetryFunction'])
            || isset($retryCase[2]['restRetryFunction'])
        ) {
            return $retryCase[6];
        }

        return $expected;
    }
}

//@codingStandardsIgnoreStart
class RestCrc32cStub extends Rest
{
    public $extensionLoaded = false;
    public $supportsBuiltin = false;

    protected function crc32cExtensionLoaded()
    {
        return $this->extensionLoaded;
    }

    protected function supportsBuiltinCrc32c()
    {
        return $this->supportsBuiltin;
    }

    public function chooseValidationMethodProxy(array $args)
    {
        $chooseValidationMethod = function () {
            return call_user_func_array([$this, 'chooseValidationMethod'], func_get_args());
        };

        $call = $chooseValidationMethod->bindTo($this, Rest::class);
        return $call($args);
    }
}<|MERGE_RESOLUTION|>--- conflicted
+++ resolved
@@ -545,7 +545,6 @@
         );
     }
 
-<<<<<<< HEAD
     /**
      * This tests whether the $arguments passed to the callbacks for header
      * updation is properly done when those callbacks are invoked in the
@@ -621,8 +620,7 @@
         $this->assertEquals('gccl-attempt-count/2', $agentHeaderParts[3]);
     }
 
-=======
->>>>>>> 8c56cfb7
+
     public function retryFunctionReturnValues()
     {
         $restMaxRetry = 7;
