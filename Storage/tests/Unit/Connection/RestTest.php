<?php
/**
 * Copyright 2016 Google Inc.
 *
 * Licensed under the Apache License, Version 2.0 (the "License");
 * you may not use this file except in compliance with the License.
 * You may obtain a copy of the License at
 *
 *     http://www.apache.org/licenses/LICENSE-2.0
 *
 * Unless required by applicable law or agreed to in writing, software
 * distributed under the License is distributed on an "AS IS" BASIS,
 * WITHOUT WARRANTIES OR CONDITIONS OF ANY KIND, either express or implied.
 * See the License for the specific language governing permissions and
 * limitations under the License.
 */

namespace Google\Cloud\Storage\Tests\Unit\Connection;

use Google\ApiCore\AgentHeader;
use Google\Cloud\Core\RequestBuilder;
use Google\Cloud\Core\RequestWrapper;
use Google\Cloud\Core\Testing\TestHelpers;
use Google\Cloud\Core\Upload\MultipartUploader;
use Google\Cloud\Core\Upload\ResumableUploader;
use Google\Cloud\Core\Upload\StreamableUploader;
use Google\Cloud\Storage\Connection\Rest;
use Google\Cloud\Storage\Connection\RetryTrait;
use Google\CRC32\CRC32;
use GuzzleHttp\Promise;
use GuzzleHttp\Promise\PromiseInterface;
use GuzzleHttp\Psr7\Request;
use GuzzleHttp\Psr7\Response;
use GuzzleHttp\Psr7\Utils;
use PHPUnit\Framework\TestCase;
use Prophecy\Argument;
use Prophecy\PhpUnit\ProphecyTrait;
use Psr\Http\Message\RequestInterface;
use Psr\Http\Message\StreamInterface;

/**
 * @group storage
 */
class RestTest extends TestCase
{
    use ProphecyTrait;

    private $requestWrapper;
    private $successBody;
    private static $downloadOptions = [
        'bucket' => 'bigbucket',
        'object' => 'myfile.txt',
        'generation' => 100,
        'restOptions' => ['debug' => true],
        'retries' => 0,
        'userProject' => 'myProject'
    ];

    public function setUp(): void
    {
        $this->requestWrapper = $this->prophesize(RequestWrapper::class);
        $this->successBody = '{"canI":"kickIt"}';
    }

    public function testApiEndpoint()
    {
        $endpoint = 'https://foobar.com/';
        $rest = TestHelpers::stub(Rest::class, [
            [
                'apiEndpoint' => $endpoint
            ]
        ], ['requestBuilder']);

        $rb = $rest->___getProperty('requestBuilder');
        $r = new \ReflectionObject($rb);
        $p = $r->getProperty('baseUri');
        $p->setAccessible(true);

        $this->assertEquals($endpoint . 'storage/v1/', $p->getValue($rb));
    }

    /**
     * @dataProvider methodProvider
     * @todo revisit this approach
     */
    public function testCallBasicMethods($method)
    {
        $options = [];
        $request = new Request('GET', '/somewhere');
        $response = new Response(200, [], $this->successBody);

        $requestBuilder = $this->prophesize(RequestBuilder::class);
        $requestBuilder->build(
            Argument::type('string'),
            Argument::type('string'),
            Argument::type('array')
        )->willReturn($request);

        $this->requestWrapper->send(
            Argument::type(RequestInterface::class),
            Argument::type('array')
        )->willReturn($response);

        $rest = new Rest();
        $rest->setRequestBuilder($requestBuilder->reveal());
        $rest->setRequestWrapper($this->requestWrapper->reveal());

        if (substr($method, -3) == 'Acl') {
            $options = ['type' => 'bucketAccessControls'];
        }

        $this->assertEquals(json_decode($this->successBody, true), $rest->$method($options));
    }

    public function methodProvider()
    {
        return [
            ['deleteAcl'],
            ['getAcl'],
            ['listAcl'],
            ['insertAcl'],
            ['patchAcl'],
            ['deleteBucket'],
            ['getBucket'],
            ['listBuckets'],
            ['insertBucket'],
            ['patchBucket'],
            ['copyObject'],
            ['deleteObject'],
            ['getObject'],
            ['listObjects'],
            ['patchObject'],
            ['rewriteObject'],
            ['composeObject'],
            ['getBucketIamPolicy'],
            ['setBucketIamPolicy'],
            ['testBucketIamPermissions'],
            ['getNotification'],
            ['deleteNotification'],
            ['insertNotification'],
            ['listNotifications'],
            ['getServiceAccount'],
            ['lockRetentionPolicy'],
            ['createHmacKey'],
            ['deleteHmacKey'],
            ['getHmacKey'],
            ['updateHmacKey'],
            ['listHmacKeys'],
        ];
    }

    public function testProjectId()
    {
        $rest = new Rest(['projectId' => 'foo']);
        $this->assertEquals('foo', $rest->projectId());
    }

    public function testProjectIdNull()
    {
        $rest = new Rest();
        $this->assertNull($rest->projectId());
    }

    public function apiEndpointProvider()
    {
        return [
            [null],
            ['https://foobar.com']
        ];
    }

    /**
     * @dataProvider apiEndpointProvider
     */
    public function testDownloadObject($apiEndpoint)
    {
        $actualRequest = null;
        $response = new Response(200, [], $this->successBody);

        $this->requestWrapper->send(
            Argument::type(RequestInterface::class),
            Argument::type('array')
        )->will(
            function ($args) use (&$actualRequest, $response) {
                $actualRequest = $args[0];
                return $response;
            }
        );

        $rest = $apiEndpoint ? new Rest(['apiEndpoint' => $apiEndpoint]) : new Rest();
        $rest->setRequestWrapper($this->requestWrapper->reveal());

        $actualBody = $rest->downloadObject(self::$downloadOptions);
        $actualUri = (string) $actualRequest->getUri();

        $expectedUri = sprintf(
            '%s/storage/v1/b/bigbucket/o/myfile.txt?generation=100&alt=media&userProject=myProject',
            $apiEndpoint ?: Rest::DEFAULT_API_ENDPOINT
        );

        $this->assertEquals($this->successBody, $actualBody);
        $this->assertEquals(
            $expectedUri,
            $actualUri
        );
    }

    /**
     * @dataProvider apiEndpointProvider
     */
    public function testDownloadObjectAsync($apiEndpoint)
    {
        $actualRequest = null;
        $response = new Response(200, [], $this->successBody);

        $this->requestWrapper->sendAsync(
            Argument::type(RequestInterface::class),
            Argument::type('array')
        )->will(
            function ($args) use (&$actualRequest, $response) {
                $actualRequest = $args[0];
                return Promise\promise_for($response);
            }
        );

        $rest = $apiEndpoint ? new Rest(['apiEndpoint' => $apiEndpoint]) : new Rest();
        $rest->setRequestWrapper($this->requestWrapper->reveal());

        $actualPromise = $rest->downloadObjectAsync(self::$downloadOptions);
        $actualUri = (string) $actualRequest->getUri();

        $expectedUri = sprintf(
            '%s/storage/v1/b/bigbucket/o/myfile.txt?generation=100&alt=media&userProject=myProject',
            $apiEndpoint ?: Rest::DEFAULT_API_ENDPOINT
        );

        $this->assertInstanceOf(PromiseInterface::class, $actualPromise);
        $this->assertInstanceOf(StreamInterface::class, $actualPromise->wait());
        $this->assertEquals(
            $expectedUri,
            $actualUri
        );
    }

    /**
     * @dataProvider insertObjectProvider
     */
    public function testInsertObject(
        array $options,
        $expectedUploaderType,
        $expectedContentType,
        array $expectedMetadata,
        array $metadataKeysWhichShouldNotBeSet = []
    ) {
        $actualRequest = null;
        $response = new Response(200, ['Location' => 'http://www.mordor.com'], $this->successBody);

        $this->requestWrapper->send(
            Argument::type(RequestInterface::class),
            Argument::type('array')
        )->will(
            function ($args) use (&$actualRequest, $response) {
                $request = $args[0];
                if ($request->getMethod() === 'POST') {
                    $actualRequest = $request;
                }

                return $response;
            }
        );

        $rest = new Rest();
        $rest->setRequestWrapper($this->requestWrapper->reveal());
        $uploader = $rest->insertObject($options);
        $uploader->upload();
        list($contentType, $metadata) = $this->getContentTypeAndMetadata($actualRequest);

        $this->assertInstanceOf($expectedUploaderType, $uploader);
        $this->assertEquals($expectedContentType, $contentType);

        foreach ($expectedMetadata as $key => $value) {
            $this->assertEquals($value, $metadata[$key]);
        }

        if ($metadataKeysWhichShouldNotBeSet) {
            $metadataKeys = array_keys($metadata);
            foreach ($metadataKeysWhichShouldNotBeSet as $key) {
                $this->assertArrayNotHasKey($key, $metadataKeys);
            }
        }
    }

    public function insertObjectProvider()
    {
        $tempFile = Utils::streamFor(fopen('php://temp', 'r+'));
        $tempFile->write(str_repeat('0', 5000001));
        $logoFile = Utils::streamFor(fopen(__DIR__ . '/../data/logo.svg', 'r'));

        $crc32c = CRC32::create(CRC32::CASTAGNOLI);
        $crc32c->update((string) $logoFile);
        $crcHash = base64_encode($crc32c->hash(true));

        return [
            [
                [
                    'data' => $tempFile,
                    'name' => 'file.txt',
                    'predefinedAcl' => 'private',
                    'metadata' => ['contentType' => 'text/plain'],
                    'validate' => 'md5'
                ],
                ResumableUploader::class,
                'text/plain',
                [
                    'md5Hash' => base64_encode(Utils::hash($tempFile, 'md5', true)),
                    'name' => 'file.txt'
                ],
                ['crc32c']
            ],
            [
                [
                    'data' => $logoFile,
                    'validate' => false
                ],
                MultipartUploader::class,
                'image/svg+xml',
                [
                    'name' => 'logo.svg'
                ],
                ['md5Hash', 'crc32c']
            ],
            [
                [
                    'data' => 'abcdefg',
                    'name' => 'file.ext',
                    'resumable' => true,
                    'validate' => false,
                    'metadata' => [
                        'contentType' => 'text/plain',
                        'metadata' => [
                            'here' => 'wego'
                        ]
                    ]
                ],
                ResumableUploader::class,
                'text/plain',
                [
                    'name' => 'file.ext',
                    'metadata' => [
                        'here' => 'wego'
                    ]
                ],
                ['md5Hash', 'crc32c']
            ],
            [
                [
                    'data' => 'abcdefg',
                    'name' => 'file.ext',
                    'streamable' => true,
                    'validate' => false,
                    'metadata' => [
                        'contentType' => 'text/plain',
                        'metadata' => [
                            'here' => 'wego'
                        ]
                    ]
                ],
                StreamableUploader::class,
                'text/plain',
                [
                    'name' => 'file.ext',
                    'metadata' => [
                        'here' => 'wego'
                    ]
                ],
                ['md5Hash', 'crc32c']
            ],
            [
                [
                    'data' => $logoFile,
                    'name' => 'logo.svg',
                    'validate' => 'crc32'
                ],
                MultipartUploader::class,
                'image/svg+xml',
                [
                    'name' => 'logo.svg',
                    'crc32c' => $crcHash
                ],
                ['md5Hash']
            ],
            [
                [
                    'data' => $logoFile,
                    'name' => 'logo.svg',
                    'resumable' => true,
                    'validate' => 'crc32'
                ],
                ResumableUploader::class,
                'image/svg+xml',
                [
                    'name' => 'logo.svg',
                    'crc32c' => $crcHash
                ],
                ['md5Hash']
            ]
        ];
    }

    /**
     * @dataProvider validationMethod
     */
    public function testChooseValidationMethod($args, $extensionLoaded, $supportsBuiltin, $expected)
    {
        $rest = new RestCrc32cStub();
        $rest->extensionLoaded = $extensionLoaded;
        $rest->supportsBuiltin = $supportsBuiltin;

        $this->assertEquals($expected, $rest->chooseValidationMethodProxy($args));
    }

    public function validationMethod()
    {
        return [
            [
                ['validate' => true],
                false,
                false,
                'md5'
            ], [
                ['validate' => true],
                true,
                false,
                'crc32'
            ], [
                ['validate' => true],
                false,
                true,
                'crc32'
            ], [
                ['validate' => 'md5'],
                true,
                true,
                'md5'
            ], [
                ['validate' => 'crc32'],
                false,
                false,
                'crc32'
            ], [
                ['validate' => 'crc32c'],
                false,
                false,
                'crc32'
            ], [
                ['validate' => false],
                true,
                true,
                false
            ], [
                ['validate' => 'md5', 'metadata' => ['md5Hash' => 'foo']],
                true,
                true,
                false
            ], [
                ['validate' => 'md5', 'metadata' => ['crc32c' => 'foo']],
                true,
                true,
                false
            ]
        ];
    }

    /**
     * @dataProvider retryFunctionReturnValues
     */
    public function testIsPreconditionSupplied(
        $resource,
        $op,
        $restConfig,
        $args,
        $errorCode,
        $currAttempt,
        $expected
    ) {
        // Using Reflection instead of Prophecy because we want to test a
        // private method's logic by verifying the output for a given input.
        $rest = new Rest($restConfig);
        $reflector = new \ReflectionClass('Google\Cloud\Storage\Connection\Rest');
        $method = $reflector->getMethod('isPreConditionSupplied');
        $condIdempotentOps = $reflector->getProperty('condIdempotentOps');
        $method->setAccessible(true);
        $condIdempotentOps->setAccessible(true);
        $condIdempotentOps = $condIdempotentOps->getValue($rest);
        $methodName = sprintf('%s.%s', $resource, $op);
        $preconditionNeeded = array_key_exists($methodName, $condIdempotentOps);
        $result = $method->invokeArgs($rest, array($methodName, $args));
        if ($preconditionNeeded and $errorCode != 400) {
            $this->assertEquals($result, $expected);
        } else {
            // This case will imply:
            //     * Precondition needed & errorCode == 400 => No retry
            //     * Precondition non needed => idempotent / non idempotent op
            // In both the case, this function's response will never be taken
            // into consideration for deciding whether to retry or not. Thus
            // we can just put a dummy assertion here.
            $this->assertTrue(true);
        }
    }

    /**
     * @dataProvider retryFunctionReturnValues
     * @dataProvider retryStrategyCases
     */
    public function testRetryFunction(
        $resource,
        $op,
        $restConfig,
        $args,
        $errorCode,
        $currAttempt,
        $expected
    ) {
        $rest = new Rest($restConfig);
        $reflection = new \ReflectionClass($rest);
        $reflectionProp = $reflection->getProperty('restRetryFunction');
        $reflectionProp->setAccessible(true);
        $restRetryFunction = $reflectionProp->getValue($rest);
        if (isset($restRetryFunction)) {
            $retryFun = $restRetryFunction;
        } else {
            $reflectionMethod = $reflection->getMethod('getRestRetryFunction');
            $reflectionMethod->setAccessible(true);
            $retryFun = $reflectionMethod->invoke(
                $rest,
                $resource,
                $op,
                $args,
            );
        }

        $this->assertEquals(
            $expected,
            $retryFun(new \Exception('', $errorCode), $currAttempt)
        );
    }

<<<<<<< HEAD
    /**
     * This tests whether the $arguments passed to the callbacks for header
     * updation is properly done when those callbacks are invoked in the
     * ExponentialBackoff::execute() method.
     */
    public function testUpdateRetryHeaders()
    {
        $arguments = [new Request('GET', '/somewhere'), ['headers' => []]];
        $requestHash = 'dummy_hash';
        $retryAttempt = 0;
        $headerLineName = AgentHeader::AGENT_HEADER_KEY;

        // Using Reflection instead of Prophecy because we want to test a
        // private method's logic by verifying the output for a given input.
        $rest = new Rest();
        $reflection = new \ReflectionClass(Rest::class);
        $reflectionMethod = $reflection->getMethod('updateRetryheaders');
        $reflectionMethod->setAccessible(true);
        $reflectionMethod->invokeArgs($rest, [
            &$arguments,
            $requestHash,
            $retryAttempt
        ]);

        $this->assertArrayHasKey($headerLineName, $arguments[1]['headers']);
        $expected = sprintf(
            "gccl-invocation-id/%s gccl-attempt-count/%s",
            $requestHash,
            $retryAttempt + 1
        );
        $this->assertEquals($expected, $arguments[1]['headers'][$headerLineName]);
    }

=======
>>>>>>> 8c56cfb7
    public function retryFunctionReturnValues()
    {
        $restMaxRetry = 7;
        $opMaxRetry = 5;
        $restRetryFunctionArg = ['restRetryFunction' => function (
            \Exception $exception,
            $currentAttempt
        ) use ($restMaxRetry) {
            if ($currentAttempt > $restMaxRetry) {
                return false;
            }
            return true;
        }];
        $opRetryFunctionArg = ['restRetryFunction' => function (
            \Exception $exception,
            $currentAttempt
        ) use ($opMaxRetry) {
            if ($currentAttempt > $opMaxRetry) {
                return false;
            }
            return true;
        }];

        return [
            // Idempotent operation with retriable error code
            ['buckets', 'get', [], [], 503, 1, true],
            ['serviceaccount', 'get', [], [], 504, 1, true],
            // Idempotent operation with non retriable error code
            ['buckets', 'get', [], [], 400, 1, false],
            // Conditionally Idempotent with retriable error code
            // correct precondition provided
            ['buckets', 'update', [], ['ifMetagenerationMatch' => 0], 503, 1, true],
            // Conditionally Idempotent with retriable error code
            // wrong precondition provided
            ['buckets', 'update', [], ['ifGenerationMatch' => 0], 503, 1, false],
            // Conditionally Idempotent with non retriable error code
            // precondition provided
            ['buckets', 'update', [], ['ifMetagenerationMatch' => 0], 400, 1, false],
            // Conditionally Idempotent with retriable error code
            // precondition not provided
            ['buckets', 'update', [], [], 503, 1, false],
            // Conditionally Idempotent with non retriable error code
            // precondition not provided
            ['buckets', 'update', [], [], 400, 1, false],
            // Non idempotent
            ['bucket_acl', 'delete', [], [], 503, 2, false],
            ['bucket_acl', 'delete', [], [], 400, 3, false],
            // Max retry reached
            ['buckets', 'get', [], [], 503, 4, false],
            // User given restRetryFunction in the StorageClient which internally reaches Rest
            ['buckets', 'get', $restRetryFunctionArg, [], 503, $restMaxRetry, true],
            ['buckets', 'get', $restRetryFunctionArg, [], 503, $restMaxRetry + 1, false],
            // User given restRetryFunction in the operation
            ['buckets', 'get', [], $opRetryFunctionArg, 503, $opMaxRetry, true],
            ['buckets', 'get', [], $opRetryFunctionArg, 503, $opMaxRetry + 1, false],
            // Precedence given to restRetryFunction in the operation than in the StorageClient
            ['buckets', 'get', $restRetryFunctionArg, $opRetryFunctionArg, 503, $opMaxRetry + 1, true],
            ['buckets', 'get', $restRetryFunctionArg, $opRetryFunctionArg, 503, $opMaxRetry, true]
        ];
    }

    /**
     * Creates retry strategy test cases(for 'always' and 'never' retry cases)
     * from the existing retry cases of @dataprovider: retryFunctionReturnValues
     *
     * Each case of this @dataprovider is of the format
     * [
     *     $resource,
     *     $operation,
     *     $restConfig,
     *     $args,
     *     $errorCode,
     *     $retryCount,
     *     $expectedResult
     * ]
     *
     * @return array<array>
     */
    public function retryStrategyCases()
    {
        $retryCases = $this->retryFunctionReturnValues();
        $retryStrategyCases = [];
        foreach ($retryCases as $retryCase) {
            // For retry always
            $case = $retryCase;
            $case[3]['retryStrategy'] = Rest::getStrategyAlwaysKey();
            $case[6] = $this->assignExpectedOutcome(true, $retryCase);
            if (!in_array(
                $retryCase[4],
                Rest::getHttpRetryCodes()
            ) || $retryCase[5] > 3
            ) {
                $case[6] = $this->assignExpectedOutcome(false, $retryCase);
            }
            $retryStrategyCases[] = $case;

            // For retry never
            $case = $retryCase;
            $case[3]['retryStrategy'] = Rest::getStrategyNeverKey();
            $case[6] = $this->assignExpectedOutcome(false, $retryCase);
            $retryStrategyCases[] = $case;
        }

        return $retryStrategyCases;
    }

    private function getContentTypeAndMetadata(RequestInterface $request)
    {
        // Resumable upload request
        if ($request->getHeaderLine('X-Upload-Content-Type')) {
            return [
                $request->getHeaderLine('X-Upload-Content-Type'),
                json_decode($request->getBody(), true)
            ];
        }

        // Multipart upload request
        $lines = explode(PHP_EOL, (string) $request->getBody());
        return [
            trim(explode(':', $lines[7])[1]),
            json_decode($lines[5], true)
        ];
    }

    /**
     * Method to check if we need to change the expected outcome incase of
     * specific retry strategies like 'always' and 'never'.
     */
    private function assignExpectedOutcome($expected, $retryCase)
    {
        if (isset($retryCase[3]['restRetryFunction'])
            || isset($retryCase[2]['restRetryFunction'])
        ) {
            return $retryCase[6];
        }

        return $expected;
    }
}

//@codingStandardsIgnoreStart
class RestCrc32cStub extends Rest
{
    public $extensionLoaded = false;
    public $supportsBuiltin = false;

    protected function crc32cExtensionLoaded()
    {
        return $this->extensionLoaded;
    }

    protected function supportsBuiltinCrc32c()
    {
        return $this->supportsBuiltin;
    }

    public function chooseValidationMethodProxy(array $args)
    {
        $chooseValidationMethod = function () {
            return call_user_func_array([$this, 'chooseValidationMethod'], func_get_args());
        };

        $call = $chooseValidationMethod->bindTo($this, Rest::class);
        return $call($args);
    }
}<|MERGE_RESOLUTION|>--- conflicted
+++ resolved
@@ -545,7 +545,6 @@
         );
     }
 
-<<<<<<< HEAD
     /**
      * This tests whether the $arguments passed to the callbacks for header
      * updation is properly done when those callbacks are invoked in the
@@ -579,8 +578,6 @@
         $this->assertEquals($expected, $arguments[1]['headers'][$headerLineName]);
     }
 
-=======
->>>>>>> 8c56cfb7
     public function retryFunctionReturnValues()
     {
         $restMaxRetry = 7;
