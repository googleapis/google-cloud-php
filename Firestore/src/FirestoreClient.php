<?php
/**
 * Copyright 2017 Google Inc.
 *
 * Licensed under the Apache License, Version 2.0 (the "License");
 * you may not use this file except in compliance with the License.
 * You may obtain a copy of the License at
 *
 *     http://www.apache.org/licenses/LICENSE-2.0
 *
 * Unless required by applicable law or agreed to in writing, software
 * distributed under the License is distributed on an "AS IS" BASIS,
 * WITHOUT WARRANTIES OR CONDITIONS OF ANY KIND, either express or implied.
 * See the License for the specific language governing permissions and
 * limitations under the License.
 */

namespace Google\Cloud\Firestore;

use Google\Cloud\Core\Blob;
use Google\Cloud\Core\ClientTrait;
use Google\Cloud\Core\Exception\AbortedException;
use Google\Cloud\Core\Exception\GoogleException;
use Google\Cloud\Core\GeoPoint;
use Google\Cloud\Core\Iterator\ItemIterator;
use Google\Cloud\Core\Iterator\PageIterator;
use Google\Cloud\Core\Retry;
use Google\Cloud\Core\ValidateTrait;
use Google\Cloud\Firestore\Connection\Grpc;
use Psr\Cache\CacheItemPoolInterface;
use Psr\Http\Message\StreamInterface;

/**
 * Cloud Firestore is a flexible, scalable, realtime database for mobile, web, and server development.
 *
 * In production environments, it is highly recommended that you make use of the
 * Protobuf PHP extension for improved performance. Protobuf can be installed
 * via [PECL](https://pecl.php.net).
 *
 * ```
 * $ pecl install protobuf
 * ```
 *
 * To enable the
 * [Google Cloud Firestore Emulator](https://cloud.google.com/sdk/gcloud/reference/beta/emulators/firestore/),
 * set the `FIRESTORE_EMULATOR_HOST` to the value provided by the gcloud command.
 *
 * Please note that Google Cloud PHP currently does not support IPv6 hostnames.
 * If the Firestore emulator provides a IPv6 hostname, or a comma-separated list
 * of both IPv6 and IPv4 names, be sure to set the environment variable to only
 * an IPv4 address. The equivalent of `[::1]:8080`, for instance, would be
 * `127.0.0.1:8080`.
 *
 * Example:
 * ```
 * use Google\Cloud\Firestore\FirestoreClient;
 *
 * $firestore = new FirestoreClient();
 * ```
 *
 * ```
 * // Using the Firestore Emulator
 * use Google\Cloud\Firestore\FirestoreClient;
 *
 * // Be sure to use the port specified when starting the emulator.
 * // `8900` is used as an example only.
 * putenv('FIRESTORE_EMULATOR_HOST=localhost:8900');
 *
 * $firestore = new FirestoreClient();
 * ```
 */
class FirestoreClient
{
    use ClientTrait;
    use SnapshotTrait;
    use ValidateTrait;

    const VERSION = '1.26.0';

    const DEFAULT_DATABASE = '(default)';

    const FULL_CONTROL_SCOPE = 'https://www.googleapis.com/auth/cloud-platform';

    const MAX_RETRIES = 5;

    /**
     * @var Connection\ConnectionInterface
     */
    private $connection;

    /**
     * @var string
     */
    private $database = '(default)';

    /**
     * @var ValueMapper
     */
    private $valueMapper;

    /**
     * Create a Firestore client. Please note that this client requires
     * [the gRPC extension](https://cloud.google.com/php/grpc).
     *
     * @param array $config [optional] {
     *     Configuration Options.
     *
     *     @type string $apiEndpoint A hostname with optional port to use in
     *           place of the service's default endpoint.
     *     @type string $projectId The project ID from the Google Developer's
     *           Console.
     *     @type CacheItemPoolInterface $authCache A cache for storing access
     *           tokens. **Defaults to** a simple in memory implementation.
     *     @type array $authCacheOptions Cache configuration options.
     *     @type callable $authHttpHandler A handler used to deliver Psr7
     *           requests specifically for authentication.
     *     @type callable $httpHandler A handler used to deliver Psr7 requests.
     *           Only valid for requests sent over REST.
     *     @type array $keyFile The contents of the service account credentials
     *           .json file retrieved from the Google Developer's Console.
     *           Ex: `json_decode(file_get_contents($path), true)`.
     *     @type string $keyFilePath The full path to your service account
     *           credentials .json file retrieved from the Google Developers
     *           Console.
     *     @type int $retries Number of retries for a failed request. **Defaults
     *           to** `3`.
     *     @type array $scopes Scopes to be used for the request.
     *     @type string $quotaProject Specifies a user project to bill for
     *           access charges associated with the request.
     *     @type bool $returnInt64AsObject If true, 64 bit integers will be
     *           returned as a {@see Google\Cloud\Core\Int64} object for 32 bit
     *           platform compatibility. **Defaults to** false.
     * }
     * @throws \InvalidArgumentException
     * @throws GoogleException If the gRPC extension is not enabled.
     */
    public function __construct(array $config = [])
    {
        $emulatorHost = getenv('FIRESTORE_EMULATOR_HOST');

        $this->requireGrpc();
        $config += [
            'returnInt64AsObject' => false,
            'scopes' => [self::FULL_CONTROL_SCOPE],
            'database' => self::DEFAULT_DATABASE,
            'hasEmulator' => (bool) $emulatorHost,
            'emulatorHost' => $emulatorHost,
        ];

        $this->database = $config['database'];

        $this->connection = new Grpc($this->configureAuthentication($config) + [
            'projectId' => $this->projectId,
        ]);

        $this->valueMapper = new ValueMapper(
            $this->connection,
            $config['returnInt64AsObject']
        );
    }

    /**
     * Get a Batch Writer
     *
     * The {@see Google\Cloud\Firestore\WriteBatch} allows more performant
     * multi-document, atomic updates.
     *
     * Example:
     * ```
     * $batch = $firestore->batch();
     * ```
     *
     * @return WriteBatch
     * @deprecated Please use {@see Google\Cloud\Firestore\BulkWriter} instead.
     */
    public function batch()
    {
        return new WriteBatch(
            $this->connection,
            $this->valueMapper,
            $this->databaseName(
                $this->projectId,
                $this->database
            )
        );
    }

    /**
     * Get a Bulk Writer
     *
     * {@see Google\Cloud\Firestore\BulkWriter} allows scheduling multiple
     * writes with auto-retries in batches. Please note:
     *     - This method is blocking and may execute many sequential batch write requests.
     *     - Gradually ramps up writes as specified by the 500/50/5 rule.
     *     - Does not guarantee the order of writes.
     *     - Accepts unique document references only.
     * Read more: [Ramping up traffic](https://cloud.google.com/firestore/docs/best-practices#ramping_up_traffic)
     *
     * Example:
     * ```
     * $batch = $firestore->bulkWriter();
     * ```
     *
     * @param array $options [optional] {
     *     Configuration options
     *
     *     @type int $maxBatchSize Maximum number of requests per batch.
<<<<<<< HEAD
     *     @type bool $greedilySend Flag to indicate whether BulkWriter greedily
     *           sends batches.
     *     @type bool $isThrottlingEnabled Flag to indicate whether rate of
     *           sending writes can be throttled.
     *     @type int $initialOpsPerSecond Initial number of operations per second.
     *     @type int $maxOpsPerSecond Maximum number of operations per second.
=======
     *           **Defaults to** `20`.
     *     @type bool $greedilySend Flag to indicate whether BulkWriter greedily
     *           sends batches. **Defaults to** `true`.
     *     @type bool $isThrottlingEnabled Flag to indicate whether rate of
     *           sending writes can be throttled. **Defaults to** `true`.
     *     @type int $initialOpsPerSecond Initial number of operations per second.
     *           **Defaults to** `500`.
     *     @type int $maxOpsPerSecond Maximum number of operations per second.
     *           **Defaults to** `500`.
>>>>>>> 4b67fe79
     * }
     * @return BulkWriter
     */
    public function bulkWriter(array $options = [])
    {
        return new BulkWriter(
            $this->connection,
            $this->valueMapper,
            $this->databaseName(
                $this->projectId,
                $this->database
            ),
            $options
        );
    }

    /**
     * Lazily instantiate a Collection reference.
     *
     * Collections hold Firestore documents. Collections cannot be created or
     * deleted directly - they exist only as implicit namespaces. Once no child
     * documents remain in a collection, it ceases to exist.
     *
     * Example:
     * ```
     * $collection = $firestore->collection('users');
     * ```
     *
     * @param string $name The name of the collection.
     * @return CollectionReference
     */
    public function collection($name)
    {
        return $this->getCollectionReference(
            $this->connection,
            $this->valueMapper,
            $this->projectId,
            $this->database,
            $name
        );
    }

    /**
     * List root-level collections in the database.
     *
     * Example:
     * ```
     * $collections = $firestore->collections();
     * ```
     *
     * @codingStandardsIgnoreStart
     * @see https://firebase.google.com/docs/firestore/reference/rpc/google.firestore.v1beta1#google.firestore.v1beta1.Firestore.ListCollectionIds ListCollectionIds
     * @codingStandardsIgnoreEnd
     *
     * @param array $options [optional] {
     *     Configuration options
     *
     *     @type int $pageSize Maximum number of results to return per
     *           request.
     *     @type int $resultLimit Limit the number of results returned in total.
     *           **Defaults to** `0` (return all results).
     *     @type string $pageToken A previously-returned page token used to
     *           resume the loading of results from a specific point.
     * }
     * @return ItemIterator<CollectionReference>
     */
    public function collections(array $options = [])
    {
        $resultLimit = $this->pluck('resultLimit', $options, false);
        return new ItemIterator(
            new PageIterator(
                function ($collectionId) {
                    return $this->collection($collectionId);
                },
                [$this->connection, 'listCollectionIds'],
                [
                    'parent' => $this->fullName($this->projectId, $this->database),
                ] + $options,
                [
                    'itemsKey' => 'collectionIds',
                    'resultLimit' => $resultLimit,
                ]
            )
        );
    }

    /**
     * Get a reference to a Firestore document.
     *
     * Example:
     * ```
     * $document = $firestore->document('users/john');
     * ```
     *
     * @param string $name The document name or a path, relative to the database.
     * @return DocumentReference
     * @throws \InvalidArgumentException If the given path is not a valid document path.
     */
    public function document($name)
    {
        return $this->getDocumentReference(
            $this->connection,
            $this->valueMapper,
            $this->projectId,
            $this->database,
            $name
        );
    }

    /**
     * Get a list of documents by their path.
     *
     * The number of results generated will be equal to the number of documents
     * requested, except in case of error.
     *
     * Note that this method will **always** return instances of
     * {@see Google\Cloud\Firestore\DocumentSnapshot}, even if the documents
     * requested do not exist. It is highly recommended that you check for
     * existence before accessing document data.
     *
     * Example:
     * ```
     * $documents = $firestore->documents([
     *     'users/john',
     *     'users/dave'
     * ]);
     * ```
     *
     * ```
     * // To check whether a given document exists, use `DocumentSnapshot::exists()`.
     * $documents = $firestore->documents([
     *     'users/deleted-user'
     * ]);
     *
     * foreach ($documents as $document) {
     *     if (!$document->exists()) {
     *         echo $document->id() . ' Does Not Exist';
     *     }
     * }
     * ```
     *
     * @codingStandardsIgnoreStart
     * @see https://cloud.google.com/firestore/docs/reference/rpc/google.firestore.v1beta1#google.firestore.v1beta1.Firestore.BatchGetDocuments BatchGetDocuments
     * @codingStandardsIgnoreEnd
     *
     * @param string[]|DocumentReference[] $paths Any combination of string paths or DocumentReference instances.
     * @param array $options Configuration options.
     * @return DocumentSnapshot[]
     */
    public function documents(array $paths, array $options = [])
    {
        return $this->getDocumentsByPaths(
            $this->connection,
            $this->valueMapper,
            $this->projectId,
            $this->database,
            $paths,
            $options
        );
    }

    /**
     * Creates a new Query which includes all documents that are contained in
     * a collection or subcollection with the given collection ID.
     *
     * A collection group query with a collection ID of `foo` will return
     * documents from `/foo` and `/abc/dce/foo`, but not `/foo/abc/dce`.
     *
     * Example:
     * ```
     * $query = $firestore->collectionGroup('users');
     * $querySnapshot = $query->documents();
     *
     * echo sprintf('Found %d documents!', $querySnapshot->size());
     * ```
     *
     * @param string $id Identifies the collection to query over. Every
     *        collection or subcollection with this ID as the last segment of
     *        its path will be included. May not contain a slash.
     * @return Query
     * @throws InvalidArgumentException If the collection ID is not well-formed.
     */
    public function collectionGroup($id)
    {
        if (strpos($id, '/') !== false) {
            throw new \InvalidArgumentException(
                'Collection ID may not contain a slash.'
            );
        }

        return new Query(
            $this->connection,
            $this->valueMapper,
            $this->fullName($this->projectId, $this->database),
            [
                'from' => [
                    [
                        'collectionId' => $id,
                        'allDescendants' => true,
                    ],
                ],
            ]
        );
    }

    /**
     * Executes a function in a Firestore transaction.
     *
     * Transactions offer atomic operations, guaranteeing that either all
     * writes will be applied, or none will be applied. The Google Cloud PHP
     * Firestore client also handles automatic retry in cases where transactions
     * fail due to a retryable error.
     *
     * Transactions will be committed once the provided callable has finished
     * execution. Thrown exceptions will prevent commit and trigger a rollback,
     * and will bubble up to your level to be handled in whatever fashion is
     * appropriate.
     *
     * This method returns the return value of the given transaction callable.
     *
     * Example:
     * ```
     * use Google\Cloud\Firestore\Transaction;
     *
     * $transferAmount = 500.00;
     * $from = $firestore->document('users/john');
     * $to = $firestore->document('users/dave');
     *
     * $toNewBalance = $firestore->runTransaction(function (Transaction $t) use ($from, $to, $transferAmount) {
     *     $fromSnapshot = $t->snapshot($from);
     *     $toSnapshot = $t->snapshot($to);
     *
     *     $fromNewBalance = $fromSnapshot['balance'] - $transferAmount;
     *     $toNewBalance = $toSnapshot['balance'] + $transferAmount;
     *
     *     // If the transaction cannot be completed, throwing any exception
     *     // will trigger a rollback operation.
     *     if ($fromNewBalance < 0) {
     *         throw new \Exception('User 1 has insufficient funds!');
     *     }
     *
     *     $t->update($from, [
     *         ['path' => 'balance', 'value' => $fromNewBalance]
     *     ])->update($to, [
     *         ['path' => 'balance', 'value' => $toNewBalance]
     *     ]);
     *
     *     return $toNewBalance;
     * });
     * ```
     *
     * @codingStandardsIgnoreStart
     * @see https://cloud.google.com/firestore/docs/reference/rpc/google.firestore.v1beta1#google.firestore.v1beta1.Firestore.BeginTransaction BeginTransaction
     * @see https://cloud.google.com/firestore/docs/reference/rpc/google.firestore.v1beta1#google.firestore.v1beta1.Firestore.Commit Commit
     * @see https://cloud.google.com/firestore/docs/reference/rpc/google.firestore.v1beta1#google.firestore.v1beta1.Firestore.Rollback Rollback
     * @codingStandardsIgnoreEnd
     *
     * @param callable $callable A callable function, allowing atomic operations
     *        against the Firestore API. Function signature should be of form:
     *        `function (Transaction $t)`.
     * @param array $options {
     *     Configuration Options.
     *
     *     @type array $begin Configuration options for BeginTransaction.
     *     @type array $commit Configuration options for Commit.
     *     @type array $rollback Configuration options for rollback.
     *     @type int $maxRetries The maximum number of times to retry failures.
     *            **Defaults to** `5`.
     * }
     * @return mixed
     */
    public function runTransaction(callable $callable, array $options = [])
    {
        $options += [
            'maxRetries' => self::MAX_RETRIES,
            'begin' => [],
            'commit' => [],
            'rollback' => [],
        ];

        $retryableErrors = [
            AbortedException::class,
        ];

        $delayFn = function () {
            return [
                'seconds' => 0,
                'nanos' => 0,
            ];
        };

        $retryFn = function (\Exception $e) use ($retryableErrors) {
            return in_array(get_class($e), $retryableErrors);
        };

        // Track the Transaction ID outside the retry function.
        // If the transaction is retried after an abort, the previous transaction
        // must be provided to the subsequent `beginTransaction` rpc.
        // It also provides a convenient indication to the user whether the
        // transaction is retried or not.
        $transactionId = null;

        $retry = new Retry($options['maxRetries'], $delayFn, $retryFn);

        return $retry->execute(function (
            callable $callable,
            array $options
        ) use (&$transactionId) {
            $database = $this->databaseName($this->projectId, $this->database);

            $beginTransaction = $this->connection->beginTransaction(array_filter([
                'database' => $database,
                'retryTransaction' => $transactionId,
            ]) + $options['begin']);

            $transactionId = $beginTransaction['transaction'];

            $transaction = new Transaction(
                $this->connection,
                $this->valueMapper,
                $database,
                $transactionId
            );

            try {
                $res = $callable($transaction);

                if (!$transaction->writer()->isEmpty()) {
                    $transaction->writer()->commit([
                        'transaction' => $transactionId,
                    ] + $options['commit']);
                } else {
                    // trigger rollback if no writes exist.
                    $transaction->writer()->rollback($options['rollback']);
                }

                return $res;
            } catch (\Exception $e) {
                $transaction->writer()->rollback($options['rollback']);

                throw $e;
            }
        }, [
            $callable,
            $options,
        ]);
    }

    /**
     * Create a new GeoPoint
     *
     * Example:
     * ```
     * $geoPoint = $firestore->geoPoint(37.4220, -122.0841);
     * ```
     *
     * @see https://cloud.google.com/firestore/docs/reference/rpc/google.type#google.type.LatLng LatLng
     *
     * @param float $latitude The latitude
     * @param float $longitude The longitude
     * @return GeoPoint
     */
    public function geoPoint($latitude, $longitude)
    {
        return new GeoPoint($latitude, $longitude);
    }

    /**
     * Create a new Blob
     *
     * Example:
     * ```
     * $blob = $firestore->blob('hello world');
     * ```
     *
     * ```
     * // Blobs can be used to store binary data
     * $blob = $firestore->blob(file_get_contents(__DIR__ .'/family-photo.jpg'));
     * ```
     *
     * @param string|resource|StreamInterface $value The value to store in a blob.
     * @return Blob
     */
    public function blob($value)
    {
        return new Blob($value);
    }

    /**
     * Returns a FieldPath class, referring to a field in a document.
     *
     * The path may consist of a single field name (referring to a top-level
     * field in the document), or a list of field names (referring to a nested
     * field in the document).
     *
     * Example:
     * ```
     * $path = $firestore->fieldPath(['accounts', 'usd']);
     * ```
     *
     * @param array $fieldNames A list of field names.
     * @return FieldPath
     */
    public function fieldPath(array $fieldNames)
    {
        return new FieldPath($fieldNames);
    }

    /**
     * Returns a FirestoreSessionHandler.
     *
     * Example:
     * ```
     * $handler = $firestore->sessionHandler();
     *
     * // Configure PHP to use the Firestore session handler.
     * session_set_save_handler($handler, true);
     * session_save_path('sessions');
     * session_start();
     *
     * // Then write and read the $_SESSION array.
     * $_SESSION['name'] = 'Bob';
     * echo $_SESSION['name'];
     * ```
     *
     * @param array $options [optional] {
     *     Configuration Options.
     *
     *     @type int $gcLimit The number of entities to delete in the garbage
     *        collection. Values larger than 500 will be limited to 500.
     *        **Defaults to** `0`, indicating garbage collection is disabled by
     *        default.
     *     @type string $collectionNameTemplate A sprintf compatible template
     *        for formatting the collection name where sessions will be stored.
     *        The template receives two values, the first being the save path
     *        and the latter being the session name.
     *     @type array $begin Configuration options for beginTransaction.
     *     @type array $commit Configuration options for commit.
     *     @type array $rollback Configuration options for rollback.
     *     @type array $read Configuration options for read.
     *     @type array $query Configuration options for runQuery.
     * }
     * @return FirestoreSessionHandler
     */
    public function sessionHandler(array $options = [])
    {
        return new FirestoreSessionHandler(
            $this->connection,
            $this->valueMapper,
            $this->projectId,
            $this->database,
            $options
        );
    }
}<|MERGE_RESOLUTION|>--- conflicted
+++ resolved
@@ -205,14 +205,6 @@
      *     Configuration options
      *
      *     @type int $maxBatchSize Maximum number of requests per batch.
-<<<<<<< HEAD
-     *     @type bool $greedilySend Flag to indicate whether BulkWriter greedily
-     *           sends batches.
-     *     @type bool $isThrottlingEnabled Flag to indicate whether rate of
-     *           sending writes can be throttled.
-     *     @type int $initialOpsPerSecond Initial number of operations per second.
-     *     @type int $maxOpsPerSecond Maximum number of operations per second.
-=======
      *           **Defaults to** `20`.
      *     @type bool $greedilySend Flag to indicate whether BulkWriter greedily
      *           sends batches. **Defaults to** `true`.
@@ -222,7 +214,6 @@
      *           **Defaults to** `500`.
      *     @type int $maxOpsPerSecond Maximum number of operations per second.
      *           **Defaults to** `500`.
->>>>>>> 4b67fe79
      * }
      * @return BulkWriter
      */
