--- conflicted
+++ resolved
@@ -206,24 +206,16 @@
      *
      *     @type int $maxBatchSize Maximum number of requests per batch.
      *     @type bool $greedilySend Flag to indicate whether BulkWriter greedily
-<<<<<<< HEAD
-     *           sends batches. **Defaults to** `true`.
+     *           sends batches.
      *     @type bool $isThrottlingEnabled Flag to indicate whether rate of
-     *           sending writes can be throttled. **Defaults to** `true`.
+     *           sending writes can be throttled.
      *     @type int $initialOpsPerSecond Initial number of operations per second.
      *     @type int $maxOpsPerSecond Maximum number of operations per second.
-=======
-     *           sends batches.
->>>>>>> 13113924
      * }
      * @return BulkWriter
      */
     public function bulkWriter(array $options = [])
     {
-<<<<<<< HEAD
-        $options += ['greedilySend' => true];
-=======
->>>>>>> 13113924
         return new BulkWriter(
             $this->connection,
             $this->valueMapper,
