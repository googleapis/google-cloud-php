<?php
/**
 * Copyright 2017 Google Inc.
 *
 * Licensed under the Apache License, Version 2.0 (the "License");
 * you may not use this file except in compliance with the License.
 * You may obtain a copy of the License at
 *
 *     http://www.apache.org/licenses/LICENSE-2.0
 *
 * Unless required by applicable law or agreed to in writing, software
 * distributed under the License is distributed on an "AS IS" BASIS,
 * WITHOUT WARRANTIES OR CONDITIONS OF ANY KIND, either express or implied.
 * See the License for the specific language governing permissions and
 * limitations under the License.
 */

namespace Google\Cloud\Firestore;

use Google\Cloud\Core\DebugInfoTrait;
use Google\Cloud\Core\Iterator\ItemIterator;
use Google\Cloud\Core\Iterator\PageIterator;
use Google\Cloud\Core\Timestamp;
<<<<<<< HEAD
use Google\Cloud\Core\TimestampTrait;
=======
>>>>>>> 1d44c913
use Google\Cloud\Firestore\Connection\ConnectionInterface;

/**
 * Represents a reference to a Firestore document.
 *
 * Example:
 * ```
 * use Google\Cloud\Firestore\FirestoreClient;
 *
 * $firestore = new FirestoreClient();
 * $document = $firestore->document('users/john');
 * ```
 */
class DocumentReference
{
    use SnapshotTrait;
    use DebugInfoTrait;
    use TimestampTrait;

    /**
     * @var ConnectionInterface
     */
    private $connection;

    /**
     * @var ValueMapper
     */
    private $valueMapper;

    /**
     * @var CollectionReference
     */
    private $parent;

    /**
     * @var string
     */
    private $name;

    /**
     * @param ConnectionInterface $connection A Connection to Cloud Firestore.
     * @param ValueMapper $valueMapper A Firestore Value Mapper.
     * @param CollectionReference $parent The collection in which this document is contained.
     * @param string $name The fully-qualified document name.
     */
    public function __construct(
        ConnectionInterface $connection,
        ValueMapper $valueMapper,
        CollectionReference $parent,
        $name
    ) {
        $this->connection = $connection;
        $this->valueMapper = $valueMapper;
        $this->parent = $parent;
        $this->name = $name;
    }

    /**
     * Returns the parent collection.
     *
     * Example:
     * ```
     * $parent = $document->parent();
     * ```
     *
     * @return CollectionReference
     */
    public function parent()
    {
        return $this->parent;
    }

    /**
     * Get the document name.
     *
     * Names are absolute. The result of this call would be of the form
     * `projects/<project-id>/databases/<database-id>/documents/<relative-path>`.
     *
     * Other methods are available to retrieve different parts of a collection name:
     * * {@see Google\Cloud\Firestore\DocumentReference::id()} Returns the last element.
     * * {@see Google\Cloud\Firestore\DocumentReference::path()} Returns the path, relative to the database.
     *
     * Example:
     * ```
     * $name = $document->name();
     * ```
     *
     * @return string
     */
    public function name()
    {
        return $this->name;
    }

    /**
     * Get the document path.
     *
     * Paths identify the location of a document, relative to the database name.
     *
     * To retrieve the document ID (the last element of the path), use
     * {@see Google\Cloud\Firestore\DocumentReference::id()}.
     *
     * Example:
     * ```
     * $path = $document->path();
     * ```
     *
     * @return string
     */
    public function path()
    {
        return $this->relativeName($this->name);
    }

    /**
     * Get the document identifier (i.e. the last path element).
     *
     * IDs are the path element which identifies a resource. To retrieve the
     * path of a resource, relative to the database name, use
     * {@see Google\Cloud\Firestore\DocumentReference::path()}.
     *
     * Example:
     * ```
     * $id = $document->id();
     * ```
     *
     * @return string
     */
    public function id()
    {
        return $this->pathId($this->name);
    }

    /**
     * Create a new document in Firestore.
     *
     * If the document already exists, this method will fail.
     *
     * Example:
     * ```
     * $document->create([
     *     'name' => 'John',
     *     'country' => 'USA'
     * ]);
     * ```
     *
     * @codingStandardsIgnoreStart
     * @see https://cloud.google.com/firestore/docs/reference/rpc/google.firestore.v1beta1#google.firestore.v1beta1.Firestore.Commit Commit
     *
     * @param array $fields An array containing fields, where keys are the field
     *        names, and values are field values. Nested arrays are allowed.
     *        Note that unlike {@see Google\Cloud\Firestore\DocumentReference::update()},
     *        field paths are NOT supported by this method.
     * @param array $options Configuration Options.
     * @return array [WriteResult](https://cloud.google.com/firestore/docs/reference/rpc/google.firestore.v1beta1#google.firestore.v1beta1.WriteResult)
     * @codingStandardsIgnoreEnd
     */
    public function create(array $fields = [], array $options = [])
    {
        return $this->writeResult(
            $this->batchFactory()
                ->create($this->name, $fields, $options)
                ->commit($options)
        );
    }

    /**
     * Write to a Firestore document, with optional merge behavior.
     *
     * This method will create the document if it does not already exist.
     *
     * Unless `$options.merge` is set to true, this method will replace all
     * existing document data.
     *
     * Example:
     * ```
     * $document->set([
     *     'name' => 'Dave'
     * ]);
     * ```
     *
     * @codingStandardsIgnoreStart
     * @see https://cloud.google.com/firestore/docs/reference/rpc/google.firestore.v1beta1#google.firestore.v1beta1.Firestore.Commit Commit
     * @codingStandardsIgnoreEnd
     *
     * @param array $fields An array containing fields, where keys are the field
     *        names, and values are field values. Nested arrays are allowed.
     *        Note that unlike {@see Google\Cloud\Firestore\DocumentReference::update()},
     *        field paths are NOT supported by this method.
     * @param array $options {
     *     Configuration Options
     *
     *     @type bool $merge If true, unwritten fields will be preserved.
     *           Otherwise, they will be overwritten (removed). **Defaults to**
     *           `false`.
     * }
     * @codingStandardsIgnoreStart
     * @return array [WriteResult](https://cloud.google.com/firestore/docs/reference/rpc/google.firestore.v1beta1#google.firestore.v1beta1.WriteResult)
     * @codingStandardsIgnoreEnd
     */
    public function set(array $fields, array $options = [])
    {
        return $this->writeResult(
            $this->batchFactory()
                ->set($this->name, $fields, $options)
                ->commit($options)
        );
    }

    /**
     * Update a Firestore document using field paths and values.
     *
     * Merges provided data with data stored in Firestore.
     *
     * Calling this method on a non-existent document will raise an exception.
     *
     * This method supports various sentinel values, to perform special operations
     * on fields. Available sentinel values are provided as methods, found in
     * {@see Google\Cloud\Firestore\FieldValue}.
     *
     * Note that field names must be provided using field paths, encoded either
     * as a dot-delimited string (i.e. `foo.bar`), or an instance of
     * {@see Google\Cloud\Firestore\FieldPath}. Nested arrays are not allowed.
     *
     * Please note that conflicting paths will result in an exception. Paths
     * conflict when one path indicates a location nested within another path.
     * For instance, path `a.b` cannot be set directly if path `a` is also
     * provided.
     *
     * Example:
     * ```
     * $document->update([
     *     ['path' => 'name', 'value' => 'John'],
     *     ['path' => 'country', 'value' => 'USA'],
     *     ['path' => 'cryptoCurrencies.bitcoin', 'value' => 0.5],
     *     ['path' => 'cryptoCurrencies.ethereum', 'value' => 10],
     *     ['path' => 'cryptoCurrencies.litecoin', 'value' => 5.51]
     * ]);
     * ```
     *
     * ```
     * // Google Cloud PHP provides special field values to enable operations such
     * // as deleting fields or setting the value to the current server timestamp.
     * use Google\Cloud\Firestore\FieldValue;
     *
     * $document->update([
     *     ['path' => 'country', 'value' => FieldValue::deleteField()],
     *     ['path' => 'lastLogin', 'value' => FieldValue::serverTimestamp()]
     * ]);
     * ```
     *
     * ```
     * // If your field names contain special characters (such as `.`, or symbols),
     * // using {@see Google\Cloud\Firestore\FieldPath} will properly escape each element.
     *
     * use Google\Cloud\Firestore\FieldPath;
     *
     * $document->update([
     *     ['path' => new FieldPath(['cryptoCurrencies', 'big$$$coin']), 'value' => 5.51]
     * ]);
     * ```
     *
     * @codingStandardsIgnoreStart
     * @see https://cloud.google.com/firestore/docs/reference/rpc/google.firestore.v1beta1#google.firestore.v1beta1.Firestore.Commit Commit
     *
     * @param array[] $data A list of arrays of form
     *        `[FieldPath|string $path, mixed $value]`.
     * @param array $options Configuration options
     * @return array [WriteResult](https://cloud.google.com/firestore/docs/reference/rpc/google.firestore.v1beta1#google.firestore.v1beta1.WriteResult)
     * @throws \InvalidArgumentException If data is given in an invalid format
     *         or is empty.
     * @throws \InvalidArgumentException If any field paths are empty.
     * @throws \InvalidArgumentException If field paths conflict.
     * @codingStandardsIgnoreEnd
     */
    public function update(array $data, array $options = [])
    {
        return $this->writeResult(
            $this->batchFactory()
                ->update($this->name, $data, $options)
                ->commit($options)
        );
    }

    /**
     * Delete a Firestore document.
     *
     * Example:
     * ```
     * $document->delete();
     * ```
     *
     * @codingStandardsIgnoreStart
     * @see https://cloud.google.com/firestore/docs/reference/rpc/google.firestore.v1beta1#google.firestore.v1beta1.Firestore.Commit Commit
     *
     * @param array $options Configuration Options
     * @return array [WriteResult](https://cloud.google.com/firestore/docs/reference/rpc/google.firestore.v1beta1#google.firestore.v1beta1.WriteResult)
     * @codingStandardsIgnoreEnd
     */
    public function delete(array $options = [])
    {
        return $this->writeResult(
            $this->batchFactory()
                ->delete($this->name, $options)
                ->commit($options)
        );
    }

    /**
     * Get a read-only snapshot of the document.
     *
     * Example:
     * ```
     * $snapshot = $document->snapshot();
     * ```
     *
     * @codingStandardsIgnoreStart
     * @see https://cloud.google.com/firestore/docs/reference/rpc/google.firestore.v1beta1#google.firestore.v1beta1.Firestore.BatchGetDocuments BatchGetDocuments
     * @codingStandardsIgnoreEnd
     *
     * @param array $options Configuration Options
     * @return DocumentSnapshot
     */
    public function snapshot(array $options = [])
    {
        return $this->createSnapshot($this->connection, $this->valueMapper, $this, $options);
    }

    /**
     * Get a reference to a collection which is a child of the current document.
     *
     * Example:
     * ```
     * $child = $document->collection('wallet');
     * ```
     *
     * @param string $collectionId The ID of the child collection.
     * @return CollectionReference
     */
    public function collection($collectionId)
    {
        return new CollectionReference(
            $this->connection,
            $this->valueMapper,
            $this->childPath($this->name, $collectionId)
        );
    }

    /**
     * List all collections which are children of the current document.
     *
     * Example:
     * ```
     * $collections = $document->collections();
     * ```
     *
     * @codingStandardsIgnoreStart
     * https://cloud.google.com/firestore/docs/reference/rpc/google.firestore.v1beta1#google.firestore.v1beta1.Firestore.ListCollectionIds ListCollectionIds
     * @codingStandardsIgnoreEnd
     *
     * @param array $options Configuration options.
     * @return ItemIterator<CollectionReference>
     * @throws \InvalidArgumentException if an invalid `$options.readTime` is
     *     specified.
     */
    public function collections(array $options = [])
    {
<<<<<<< HEAD
        $options = $this->formatReadTimeOption($options);
=======
        if (isset($options['readTime'])) {
            if (!($options['readTime'] instanceof Timestamp)) {
                throw new \InvalidArgumentException(sprintf(
                    '`$options.readTime` must be an instance of %s',
                    Timestamp::class
                ));
            }

            $options['readTime'] = $options['readTime']->formatForApi();
        }
>>>>>>> 1d44c913
        $resultLimit = $this->pluck('resultLimit', $options, false);
        return new ItemIterator(
            new PageIterator(
                function ($collectionId) {
                    return new CollectionReference(
                        $this->connection,
                        $this->valueMapper,
                        $this->childPath($this->name, $collectionId)
                    );
                },
                [$this->connection, 'listCollectionIds'],
                $options + ['parent' => $this->name],
                [
                    'itemsKey' => 'collectionIds',
                    'resultLimit' => $resultLimit
                ]
            )
        );
    }

    /**
     * Create a Batch Writer for single-use mutations in this class.
     *
     * @return WriteBatch
     */
    protected function batchFactory()
    {
        return new WriteBatch(
            $this->connection,
            $this->valueMapper,
            $this->databaseFromName($this->name)
        );
    }

    /**
     * Return the latest write result from a commit response
     *
     * @param array $commitResponse
     * @return array
     */
    private function writeResult(array $commitResponse)
    {
        return isset($commitResponse['writeResults']) && is_array($commitResponse['writeResults'])
            ? array_pop($commitResponse['writeResults'])
            : [];
    }
}<|MERGE_RESOLUTION|>--- conflicted
+++ resolved
@@ -21,10 +21,7 @@
 use Google\Cloud\Core\Iterator\ItemIterator;
 use Google\Cloud\Core\Iterator\PageIterator;
 use Google\Cloud\Core\Timestamp;
-<<<<<<< HEAD
 use Google\Cloud\Core\TimestampTrait;
-=======
->>>>>>> 1d44c913
 use Google\Cloud\Firestore\Connection\ConnectionInterface;
 
 /**
@@ -392,20 +389,8 @@
      */
     public function collections(array $options = [])
     {
-<<<<<<< HEAD
         $options = $this->formatReadTimeOption($options);
-=======
-        if (isset($options['readTime'])) {
-            if (!($options['readTime'] instanceof Timestamp)) {
-                throw new \InvalidArgumentException(sprintf(
-                    '`$options.readTime` must be an instance of %s',
-                    Timestamp::class
-                ));
-            }
-
-            $options['readTime'] = $options['readTime']->formatForApi();
-        }
->>>>>>> 1d44c913
+
         $resultLimit = $this->pluck('resultLimit', $options, false);
         return new ItemIterator(
             new PageIterator(
