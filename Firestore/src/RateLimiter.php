<?php
/**
 * Copyright 2022 Google Inc.
 *
 * Licensed under the Apache License, Version 2.0 (the "License");
 * you may not use this file except in compliance with the License.
 * You may obtain a copy of the License at
 *
 *     http://www.apache.org/licenses/LICENSE-2.0
 *
 * Unless required by applicable law or agreed to in writing, software
 * distributed under the License is distributed on an "AS IS" BASIS,
 * WITHOUT WARRANTIES OR CONDITIONS OF ANY KIND, either express or implied.
 * See the License for the specific language governing permissions and
 * limitations under the License.
 */

namespace Google\Cloud\Firestore;

/**
 * A helper that uses the Token Bucket algorithm to rate limit the number of
 * operations that can be made in a second.
 *
 * Before a given request containing a number of operations can proceed,
 * RateLimiter determines doing so stays under the provided rate limits. It can
 * also determine how much time is required before a request can be made.
 *
 * RateLimiter can also implement a gradually increasing rate limit. This is
 * used to enforce the 500/50/5 rule
 * (https://cloud.google.com/firestore/docs/best-practices#ramping_up_traffic).
 */
class RateLimiter
{
    /**
     * @var int Number of tokens available. Each operation consumes one token.
     * Decrements with every permitted request and refills over time.
     */
    private $availableTokens;

    /**
     * @var int When the token bucket was first filled.
     */
    private $startTimeMillis;

    /**
     * @var int When the token bucket was last refilled.
     */
    private $lastRefillTimeMillis;

    /**
     * @var int Initial maximum number of operations per second.
     */
    private $initialCapacity;

    /**
     * @var float
     */
    private $multiplier;

    /**
     * @var int
     */
    private $multiplierMillis;

    /**
     * @var int
     */
    private $maximumRate;

    /**
     * Constructor.
     *
     * @param int $initialCapacity Initial maximum number of operations per second.
     * @param float $multiplier Rate by which to increase the capacity.
     * @param int $multiplierMillis How often the capacity should increase in
     *        milliseconds.
     * @param int $maximumRate Maximum number of allowed operations per second.
     *        The number of tokens added per second will never exceed this number.
     * @param int $startTimeMillis [optional] The starting time in epoch milliseconds
<<<<<<< HEAD
     *        that the rate limit is based on. Used for testing the limiter.
=======
     *        that the rate limit is based on.
>>>>>>> 4b67fe79
     */
    public function __construct(
        $initialCapacity,
        $multiplier,
        $multiplierMillis,
        $maximumRate,
        $startTimeMillis = null
    ) {
        if (is_null($startTimeMillis)) {
            $startTimeMillis = floor(microtime(true) * 1000);
        }
        $this->availableTokens = $initialCapacity;
        $this->lastRefillTimeMillis = $startTimeMillis;
        $this->startTimeMillis = $startTimeMillis;
        $this->initialCapacity = $initialCapacity;
        $this->multiplier = $multiplier;
        $this->multiplierMillis = $multiplierMillis;
        $this->maximumRate = $maximumRate;
    }

    /**
     * Tries to make the number of operations. Returns true if the request
     * succeeded and false otherwise.
     *
     * @internal Visible only for testing.
     *
     * @param int $numOperations The number of operations to request.
     * @param int $requestTimeMillis The time used to calculate the number of
<<<<<<< HEAD
     *        available tokens. Used for testing the limiter.
     * @return bool
=======
     *        available tokens.
     * @return bool Used for testing the limiter.
>>>>>>> 4b67fe79
     */
    public function tryMakeRequest($numOperations, $requestTimeMillis = null)
    {
        if (is_null($requestTimeMillis)) {
            $requestTimeMillis = floor(microtime(true) * 1000);
        }
        $this->refillTokens($requestTimeMillis);
        if ($numOperations <= $this->availableTokens) {
            $this->availableTokens -= $numOperations;
            return true;
        }
        return false;
    }

    /**
     * Returns the number of ms needed to make a request with the provided number
     * of operations.
     * Returns 0 if the request can be made with the existing capacity.
     * Returns -1 if the request is not possible with the current capacity.
     *
     * @param int $numOperations The number of operations to request.
     * @param int $requestTimeMillis The time used to calculate the number of
<<<<<<< HEAD
     *        available tokens. Used for testing the limiter.
=======
     *        available tokens.
>>>>>>> 4b67fe79
     * @return int
     */
    public function getNextRequestDelayMs($numOperations, $requestTimeMillis = null)
    {
        if (is_null($requestTimeMillis)) {
            $requestTimeMillis = floor(microtime(true) * 1000);
        }
        if ($numOperations < $this->availableTokens) {
            return 0;
        }

        $capacity = $this->calculateCapacity($requestTimeMillis);
        if ($capacity < $numOperations) {
            return -1;
        }

        $requiredTokens = $numOperations - $this->availableTokens;
        return ceil(($requiredTokens * 1000) / $capacity);
    }

    /**
     * Calculates the maximum capacity based on the provided date.
     *
<<<<<<< HEAD
     * @param int $requestTimeMillis The time used to calculate the number of
     *        available tokens. Used for testing the limiter.
     * @return int
     */
    // Visible for testing.
=======
     * @internal Visible only for testing.
     *
     * @param int $requestTimeMillis The time used to calculate the number of
     *        available tokens.
     * @return int
     */
>>>>>>> 4b67fe79
    public function calculateCapacity($requestTimeMillis)
    {
        if ($requestTimeMillis < $this->startTimeMillis) {
            // startTime cannot be before requestTime
            return 0;
        }
        $millisElapsed = $requestTimeMillis - $this->startTimeMillis;
        $operationsPerSecond = min(
            floor(
                pow(
                    $this->multiplier,
                    round($millisElapsed / $this->multiplierMillis)
                ) * $this->initialCapacity
            ),
            $this->maximumRate
        );
        return $operationsPerSecond;
    }

    /**
     * Refills the number of available tokens based on how much time has elapsed
     * since the last time the tokens were refilled.
     *
     * @param int $requestTimeMillis The time used to calculate the number of
<<<<<<< HEAD
     *        available tokens. Used for testing the limiter.
=======
     *        available tokens.
>>>>>>> 4b67fe79
     * @return void
     * @throws InvalidArgumentException If request time is before last token refill time.
     */
    private function refillTokens($requestTimeMillis)
    {
        if ($requestTimeMillis < $this->lastRefillTimeMillis) {
            throw new \InvalidArgumentException(
                'Request time should not be before the last token refill time.'
            );
        }
        $elapsedTime = $requestTimeMillis - $this->lastRefillTimeMillis;
        $capacity = $this->calculateCapacity($requestTimeMillis);
        $tokensToAdd = floor(($elapsedTime * $capacity) / 1000);
        if ($tokensToAdd > 0) {
            $this->availableTokens = min(
                $capacity,
                $this->availableTokens + $tokensToAdd
            );
            $this->lastRefillTimeMillis = $requestTimeMillis;
        }
    }
}<|MERGE_RESOLUTION|>--- conflicted
+++ resolved
@@ -77,11 +77,7 @@
      * @param int $maximumRate Maximum number of allowed operations per second.
      *        The number of tokens added per second will never exceed this number.
      * @param int $startTimeMillis [optional] The starting time in epoch milliseconds
-<<<<<<< HEAD
-     *        that the rate limit is based on. Used for testing the limiter.
-=======
      *        that the rate limit is based on.
->>>>>>> 4b67fe79
      */
     public function __construct(
         $initialCapacity,
@@ -110,13 +106,8 @@
      *
      * @param int $numOperations The number of operations to request.
      * @param int $requestTimeMillis The time used to calculate the number of
-<<<<<<< HEAD
-     *        available tokens. Used for testing the limiter.
-     * @return bool
-=======
      *        available tokens.
      * @return bool Used for testing the limiter.
->>>>>>> 4b67fe79
      */
     public function tryMakeRequest($numOperations, $requestTimeMillis = null)
     {
@@ -139,11 +130,7 @@
      *
      * @param int $numOperations The number of operations to request.
      * @param int $requestTimeMillis The time used to calculate the number of
-<<<<<<< HEAD
-     *        available tokens. Used for testing the limiter.
-=======
-     *        available tokens.
->>>>>>> 4b67fe79
+     *        available tokens.
      * @return int
      */
     public function getNextRequestDelayMs($numOperations, $requestTimeMillis = null)
@@ -167,20 +154,12 @@
     /**
      * Calculates the maximum capacity based on the provided date.
      *
-<<<<<<< HEAD
-     * @param int $requestTimeMillis The time used to calculate the number of
-     *        available tokens. Used for testing the limiter.
+     * @internal Visible only for testing.
+     *
+     * @param int $requestTimeMillis The time used to calculate the number of
+     *        available tokens.
      * @return int
      */
-    // Visible for testing.
-=======
-     * @internal Visible only for testing.
-     *
-     * @param int $requestTimeMillis The time used to calculate the number of
-     *        available tokens.
-     * @return int
-     */
->>>>>>> 4b67fe79
     public function calculateCapacity($requestTimeMillis)
     {
         if ($requestTimeMillis < $this->startTimeMillis) {
@@ -205,11 +184,7 @@
      * since the last time the tokens were refilled.
      *
      * @param int $requestTimeMillis The time used to calculate the number of
-<<<<<<< HEAD
-     *        available tokens. Used for testing the limiter.
-=======
-     *        available tokens.
->>>>>>> 4b67fe79
+     *        available tokens.
      * @return void
      * @throws InvalidArgumentException If request time is before last token refill time.
      */
