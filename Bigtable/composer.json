--- conflicted
+++ resolved
@@ -5,13 +5,8 @@
     "minimum-stability": "stable",
     "require": {
         "php": "^8.0",
-<<<<<<< HEAD
         "google/gax": "^1.30",
-        "google/cloud-core": "^1.55"
-=======
-        "google/gax": "^1.34.0",
         "google/cloud-core": "^1.52.7"
->>>>>>> 2ecdc282
     },
     "require-dev": {
         "phpunit/phpunit": "^9.0",
