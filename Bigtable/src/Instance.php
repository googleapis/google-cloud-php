<?php
/**
 * Copyright 2018, Google LLC All rights reserved.
 *
 * Licensed under the Apache License, Version 2.0 (the "License");
 * you may not use this file except in compliance with the License.
 * You may obtain a copy of the License at
 *
 *     http://www.apache.org/licenses/LICENSE-2.0
 *
 * Unless required by applicable law or agreed to in writing, software
 * distributed under the License is distributed on an "AS IS" BASIS,
 * WITHOUT WARRANTIES OR CONDITIONS OF ANY KIND, either express or implied.
 * See the License for the specific language governing permissions and
 * limitations under the License.
 */
namespace Google\Cloud\Bigtable;

use Google\Cloud\Bigtable\Admin\V2\BigtableInstanceAdminClient as InstanceAdminClient;
use Google\Cloud\Bigtable\Admin\V2\Instance_Type;
use Google\Cloud\Bigtable\Admin\V2\Instance_State;
use Google\Cloud\Bigtable\Admin\V2\StorageType;
use Google\Cloud\Bigtable\Connection\ConnectionInterface;
use Google\Cloud\Core\Exception\NotFoundException;
use Google\Cloud\Core\Iterator\ItemIterator;
use Google\Cloud\Core\LongRunning\LongRunningConnectionInterface;
use Google\Cloud\Core\LongRunning\LongRunningOperation;
use Google\Cloud\Core\LongRunning\LROTrait;

/**
 * Represents a Cloud Bigtable instance
 *
 * Example:
 * ```
 * use Google\Cloud\Bigtable\BigtableClient;
 *
 * $bigtable = new BigtableClient();
 *
 * $instance = $bigtable->instance('my-instance');
 * ```
 * @method resumeOperation() {
 *     Resume a Long Running Operation
 *
 *     Example:
 *     ```
 *     $operation = $instance->resumeOperation($operationName);
 *     ```
 *
 *     @param string $operationName The Long Running Operation name.
 *     @param array $info [optional] The operation data.
 *     @return LongRunningOperation
 * }
 */
class Instance
{
    use LROTrait;

    const STORAGE_TYPE_UNSPECIFIED = StorageType::STORAGE_TYPE_UNSPECIFIED;
    const STORAGE_TYPE_SSD = StorageType::SSD;
    const STORAGE_TYPE_HDD = StorageType::HDD;

    const INSTANCE_TYPE_UNSPECIFIED = Instance_Type::TYPE_UNSPECIFIED;
    const INSTANCE_TYPE_PRODUCTION = Instance_Type::PRODUCTION;
    const INSTANCE_TYPE_DEVELOPMENT = Instance_Type::DEVELOPMENT;

    const STATE_TYPE_STATE_NOT_KNOWN = Instance_State::STATE_NOT_KNOWN;
    const STATE_TYPE_READY = Instance_State::READY;
    const STATE_TYPE_CREATING = Instance_State::CREATING;

    /**
     * @var ConnectionInterface
     */
    private $connection;

    /**
     * @var string
     */
    private $projectId;

    /**
     * @var string
     */
    private $id;

    /**
     * @var string
     */
    private $name;

    /**
     * @var array
     */
    private $info;

    /**
     * Create an object representing a Cloud Bigtable instance.
     *
     * @param ConnectionInterface $connection The connection to the
     *        Cloud Bigtable Admin API.
     * @param LongRunningConnectionInterface $lroConnection An implementation
     *        mapping to methods which handle LRO resolution in the service.
     * @param array $lroCallables An collection of form [(string) typeUrl, (callable) callable]
     *        providing a function to invoke when an operation completes. The
     *        callable Type should correspond to an expected value of
     *        operation.metadata.typeUrl.
     * @param string $projectId The project ID.
     * @param string $instanceId The instance ID.
     * @param array $info [optional] A representation of the instance object.
     * @throws \InvalidArgumentException if invalid argument
     */
    public function __construct(
        ConnectionInterface $connection,
        LongRunningConnectionInterface $lroConnection,
        array $lroCallables,
        $projectId,
        $instanceId,
        array $info = []
    ) {
        $this->connection = $connection;
        $this->projectId = $projectId;
        
        $this->validate($instanceId, 'instance');
        $this->name = InstanceAdminClient::instanceName($projectId, $instanceId);
        $this->id = $instanceId;
        $this->info = $info;
        $this->setLroProperties($lroConnection, $lroCallables, $this->name);
    }

    /**
     * Return the instance name.
     *
     * Example:
     * ```
     * $name = $instance->name();
     * ```
     *
     * @return string
     */
    public function name()
    {
        return $this->name;
    }

    /**
     * Return the instance id.
     *
     * Example:
     * ```
     * $instanceId = $instance->id();
     * ```
     *
     * @return string
     */
    public function id()
    {
        return $this->id;
    }

    /**
     * Return the service representation of the instance.
     *
     * This method may require a service call.
     *
     *
     * @param array $options [optional] Configuration options.
     */
    public function info(array $options = [])
    {
        throw new \BadMethodCallException('This method is not implemented yet');
    }

    /**
     * Check if the instance exists.
     *
     * This method requires a service call.
     *
     *
     * @param array $options [optional] Configuration options.
     */
    public function exists(array $options = [])
    {
        throw new \BadMethodCallException('This method is not implemented yet');
    }

    /**
     * Fetch a fresh representation of the instance from the service.
     *
     *
     * @codingStandardsIgnoreStart
     * @see https://cloud.google.com/bigtable/docs/reference/admin/rpc/google.bigtable.admin.v2#google.bigtable.admin.v2.GetInstanceRequest GetInstanceRequest
     * @see https://cloud.google.com/bigtable/docs/reference/admin/rpc/google.bigtable.admin.v2#instance Instance
     * @codingStandardsIgnoreEnd
     *
     * @param array $options [optional] Configuration options.
     */
    public function reload(array $options = [])
    {
        throw new \BadMethodCallException('This method is not implemented yet');
    }

    /**
     * Return the instance state.
     *
     * When instances are created or updated, they may take some time before
     * they are ready for use. This method allows for checking whether an
     * instance is ready.
     *
     *
     * @param array $options [optional] Configuration options.
     */
    public function state(array $options = [])
    {
        throw new \BadMethodCallException('This method is not implemented yet');
    }

    /**
     * Example:
     * ```
     * use Google\Cloud\Bigtable\BigtableClient;
     * $bigtable = new BigtableClient();
     * $operation = $instance->create(
<<<<<<< HEAD
     *     [$bigtable->clusterMetadata('my-cluster', 'my-location', null, 3)]
=======
     *     [$bigtable->buildClusterMetadata('my-cluster', 'my-location', null, 3)]
>>>>>>> 4c03a26c
     * );
     * ```
     *
     * @codingStandardsIgnoreStart
     * @see https://cloud.google.com/bigtable/docs/reference/admin/rpc/
     *     google.bigtable.admin.v2#CreateInstanceRequest CreateInstanceRequest
     * @codingStandardsIgnoreEnd
     *
     * @param array[] $clusterMetadataList Use {@see Google\Cloud\Bigtable\BigtableClient::buildClusterMetadata()}
     *        to create properly formatted cluster configurations.
     * @param array $options [optional] {
     *     Configuration options
     *     @type string $displayName **Defaults to** the value of $instanceId.
     *     @type array $labels as key/value pair ['foo' => 'bar']. For more information, see
     *           [Using labels to organize Google Cloud Platform resources](https://cloudplatform.googleblog.com/2015/10/using-labels-to-organize-Google-Cloud-Platform-resources.html).
     *     @type int $type Possible values are represented by the following constants:
     *           `Google\Cloud\Bigtable\Instance::INSTANCE_TYPE_PRODUCTION`,
     *           `Google\Cloud\Bigtable\Instance::INSTANCE_TYPE_DEVELOPMENT` and
     *           `Google\Cloud\Bigtable\Instance::INSTANCE_TYPE_UNSPECIFIED`.
     *           **Defaults to** using `Google\Cloud\Bigtable\Instance::INSTANCE_TYPE_UNSPECIFIED`.
     * }
     * @return LongRunningOperation<Instance>
<<<<<<< HEAD
     *
     * @throws InvalidArgumentException if invalid argument
=======
     * @throws \InvalidArgumentException
>>>>>>> 4c03a26c
     */
    public function create(array $clusterMetadataList, array $options = [])
    {
        if (empty($clusterMetadataList)) {
            throw new \InvalidArgumentException('At least one clusterMetadata must be passed');
        }
        $projectName = InstanceAdminClient::projectName($this->projectId);
        $displayName = isset($optins['displayName']) ? $optins['displayName'] : $this->id;
        $labels = isset($optins['labels']) ? $optins['labels'] : [];
        $type = isset($optins['type']) ? $optins['type'] : self::INSTANCE_TYPE_UNSPECIFIED;

        $clustersArray = [];
        foreach ($clusterMetadataList as $value) {
            if (!isset($value['clusterId'])) {
                throw new \InvalidArgumentException('Cluster id must be set');
            }
            $this->validate($value['clusterId'], 'cluster');
            $clusterId = $value['clusterId'];

            if (!isset($value['locationId'])) {
                throw new \InvalidArgumentException('Location id must be set');
            }
            $this->validate($value['locationId'], 'location');
            $locationId = $value['locationId'];

            $value['location'] = InstanceAdminClient::locationName($this->projectId, $locationId);

            $value['defaultStorageType'] = isset($value['storageType'])
                ? $value['storageType']
                : self::STORAGE_TYPE_UNSPECIFIED;

            if ($type == self::INSTANCE_TYPE_DEVELOPMENT) {
                unset($value['serveNodes']);
            } elseif (!isset($value['serveNodes']) || $value['serveNodes'] <= 0) {
<<<<<<< HEAD
                throw new \InvalidArgumentException("When creating Production instance, serveNodes must be > 0");
            }
=======
                throw new \InvalidArgumentException('When creating Production instance, serveNodes must be > 0');
            }
            // `$clustersArray` must be keyed by the cluster ID.
>>>>>>> 4c03a26c
            $clustersArray[$clusterId] = $value;
        }

        $operation = $this->connection->createInstance($options + [
            'parent' => $projectName,
            'instanceId' => $this->id,
            'instance' => [
                'displayName' => $displayName,
                'type' => $type,
                'labels' => $labels
            ],
            'clusters' => $clustersArray
        ]);

        return $this->resumeOperation($operation['name'], $operation);
    }

    /**
     * Represent the class in a more readable and digestable fashion.
     *
     * @access private
     * @codeCoverageIgnore
     */
    public function __debugInfo()
    {
        return [
            'connection' => get_class($this->connection),
            'projectId' => $this->projectId,
            'instanceId' => $this->id,
            'name' => $this->name,
            'info' => $this->info
        ];
    }

    /**
     * Check invalid exception
     *
     * @param string $value value to be validated for emptiness or containing '/' character.
     * @param string $text type of value to be validated.
<<<<<<< HEAD
     *
     * @throws InvalidArgumentException
=======
     * @throws \InvalidArgumentException
>>>>>>> 4c03a26c
     */
    private function validate($value, $text)
    {
        if (empty($value) || strpos($value, '/') !== false) {
            throw new \InvalidArgumentException("Please pass just {$text}Id as '{$text}-id'");
        }
    }
}<|MERGE_RESOLUTION|>--- conflicted
+++ resolved
@@ -219,11 +219,7 @@
      * use Google\Cloud\Bigtable\BigtableClient;
      * $bigtable = new BigtableClient();
      * $operation = $instance->create(
-<<<<<<< HEAD
-     *     [$bigtable->clusterMetadata('my-cluster', 'my-location', null, 3)]
-=======
      *     [$bigtable->buildClusterMetadata('my-cluster', 'my-location', null, 3)]
->>>>>>> 4c03a26c
      * );
      * ```
      *
@@ -235,7 +231,8 @@
      * @param array[] $clusterMetadataList Use {@see Google\Cloud\Bigtable\BigtableClient::buildClusterMetadata()}
      *        to create properly formatted cluster configurations.
      * @param array $options [optional] {
-     *     Configuration options
+     *        Configuration options
+     *
      *     @type string $displayName **Defaults to** the value of $instanceId.
      *     @type array $labels as key/value pair ['foo' => 'bar']. For more information, see
      *           [Using labels to organize Google Cloud Platform resources](https://cloudplatform.googleblog.com/2015/10/using-labels-to-organize-Google-Cloud-Platform-resources.html).
@@ -246,12 +243,7 @@
      *           **Defaults to** using `Google\Cloud\Bigtable\Instance::INSTANCE_TYPE_UNSPECIFIED`.
      * }
      * @return LongRunningOperation<Instance>
-<<<<<<< HEAD
-     *
-     * @throws InvalidArgumentException if invalid argument
-=======
      * @throws \InvalidArgumentException
->>>>>>> 4c03a26c
      */
     public function create(array $clusterMetadataList, array $options = [])
     {
@@ -286,14 +278,9 @@
             if ($type == self::INSTANCE_TYPE_DEVELOPMENT) {
                 unset($value['serveNodes']);
             } elseif (!isset($value['serveNodes']) || $value['serveNodes'] <= 0) {
-<<<<<<< HEAD
-                throw new \InvalidArgumentException("When creating Production instance, serveNodes must be > 0");
-            }
-=======
                 throw new \InvalidArgumentException('When creating Production instance, serveNodes must be > 0');
             }
             // `$clustersArray` must be keyed by the cluster ID.
->>>>>>> 4c03a26c
             $clustersArray[$clusterId] = $value;
         }
 
@@ -333,12 +320,7 @@
      *
      * @param string $value value to be validated for emptiness or containing '/' character.
      * @param string $text type of value to be validated.
-<<<<<<< HEAD
-     *
-     * @throws InvalidArgumentException
-=======
      * @throws \InvalidArgumentException
->>>>>>> 4c03a26c
      */
     private function validate($value, $text)
     {
