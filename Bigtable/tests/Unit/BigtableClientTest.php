--- conflicted
+++ resolved
@@ -14,7 +14,6 @@
  * See the License for the specific language governing permissions and
  * limitations under the License.
  */
-
 namespace Google\Cloud\Bigtable\Tests\Unit;
 
 use Google\Cloud\Bigtable\Admin\V2\BigtableInstanceAdminClient as InstanceAdminClient;
@@ -60,31 +59,7 @@
         $this->assertEquals(self::INSTANCE_ID, InstanceAdminClient::parseName($instance->name())['instance']);
     }
 
-<<<<<<< HEAD
-    public function testClusterMetadataWithoutClusterId()
-    {
-        try {
-            $this->client->clusterMetadata(null, null);
-        }  catch(\Exception $e) {
-            $error = 'Cluster id must be set';
-            $this->assertEquals($error, $e->getMessage());
-        }
-    }
-
-    public function testClusterMetadataWithoutLocationId()
-    {
-        try {
-            $this->client->clusterMetadata(self::CLUSTER_ID, null);
-        }  catch(\Exception $e) {
-            $error = 'Location id must be set';
-            $this->assertEquals($error, $e->getMessage());
-        }
-    }
-
-    public function testClusterMetadata()
-=======
     public function testbuildClusterMetadataWithoutClusterId()
->>>>>>> 4c03a26c
     {
         try {
             $this->client->buildClusterMetadata(null, null);
