--- conflicted
+++ resolved
@@ -14,7 +14,6 @@
  * See the License for the specific language governing permissions and
  * limitations under the License.
  */
-
 namespace Google\Cloud\Bigtable\Tests\Bigtable;
 
 use Google\Cloud\Bigtable\Admin\V2\BigtableInstanceAdminClient as InstanceAdminClient;
@@ -74,15 +73,9 @@
     {
         $snippet = $this->snippetFromMethod(BigtableClient::class, 'buildClusterMetadata');
         $snippet->addLocal('bigtable', $this->client);
-<<<<<<< HEAD
-        $snippet->addLocal('clusterMetadata', self::CLUSTER_ID);
-
-        $res = $snippet->invoke('clusterMetadata');
-=======
         $snippet->addLocal('buildClusterMetadata', self::CLUSTER_ID);
 
         $res = $snippet->invoke('buildClusterMetadata');
->>>>>>> 4c03a26c
         $this->assertEquals(self::CLUSTER_ID, $res->returnVal());
     }
 }