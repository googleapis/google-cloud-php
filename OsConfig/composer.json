{
    "name": "google/cloud-osconfig",
    "description": "Google Cloud OsConfig Client for PHP",
    "license": "Apache-2.0",
    "minimum-stability": "stable",
    "autoload": {
        "psr-4": {
            "Google\\Cloud\\OsConfig\\": "src",
            "GPBMetadata\\Google\\Cloud\\Osconfig\\": "metadata"
        }
    },
    "autoload-dev": {
        "psr-4": {
            "Google\\Cloud\\OsConfig\\Tests\\": "tests"
        }
    },
    "extra": {
        "component": {
            "id": "cloud-osconfig",
            "path": "OsConfig",
            "entry": null,
            "target": "googleapis/google-cloud-php-osconfig.git"
        }
    },
    "require": {
        "google/gax": "^1.3.0"
    },
    "require-dev": {
<<<<<<< HEAD
        "phpunit/phpunit": "^4.8|^5.0|^8.0",
        "yoast/phpunit-polyfills": "^1.0",
        "google/cloud-core": "^1.31",
=======
        "phpunit/phpunit": "^4.8|^5.0",
>>>>>>> 0f048033
        "phpdocumentor/reflection": "^3.0"
    },
    "suggest": {
        "ext-grpc": "Enables use of gRPC, a universal high-performance RPC framework created by Google.",
        "ext-protobuf": "Provides a significant increase in throughput over the pure PHP protobuf implementation. See https://cloud.google.com/php/grpc for installation instructions."
    }
}<|MERGE_RESOLUTION|>--- conflicted
+++ resolved
@@ -26,13 +26,8 @@
         "google/gax": "^1.3.0"
     },
     "require-dev": {
-<<<<<<< HEAD
         "phpunit/phpunit": "^4.8|^5.0|^8.0",
         "yoast/phpunit-polyfills": "^1.0",
-        "google/cloud-core": "^1.31",
-=======
-        "phpunit/phpunit": "^4.8|^5.0",
->>>>>>> 0f048033
         "phpdocumentor/reflection": "^3.0"
     },
     "suggest": {
