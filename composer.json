--- conflicted
+++ resolved
@@ -64,36 +64,17 @@
         "phpseclib/phpseclib": "^2"
     },
     "replace": {
-<<<<<<< HEAD
-        "google/cloud-bigquery": "0.3.1",
+        "google/cloud-bigquery": "0.4.0",
         "google/cloud-bigtable": "0.1.0",
         "google/cloud-container": "master",
-        "google/cloud-core": "1.14.0",
-        "google/cloud-datastore": "1.1.0",
-        "google/cloud-dlp": "0.4.0",
-        "google/cloud-error-reporting": "0.7.0",
-        "google/cloud-firestore": "0.2.0",
-        "google/cloud-language": "0.10.0",
-        "google/cloud-logging": "1.7.0",
-        "google/cloud-monitoring": "0.7.0",
-        "google/cloud-pubsub": "0.10.0",
-        "google/cloud-spanner": "0.10.0",
-        "google/cloud-speech": "0.9.0",
-        "google/cloud-storage": "1.2.1",
-        "google/cloud-trace": "0.3.3",
-        "google/cloud-translate": "1.0.2",
-        "google/cloud-videointelligence": "0.8.0",
-        "google/cloud-vision": "0.7.0"
-=======
-        "google/cloud-bigtable": "0.1.0",
-        "google/cloud-bigquery": "0.4.0",
         "google/cloud-core": "1.14.1",
         "google/cloud-datastore": "1.2.0",
+        "google/cloud-dlp": "0.4.1",
         "google/cloud-error-reporting": "0.7.1",
         "google/cloud-firestore": "0.3.0",
+        "google/cloud-language": "0.11.0",
         "google/cloud-logging": "1.8.0",
         "google/cloud-monitoring": "0.7.1",
-        "google/cloud-language": "0.11.0",
         "google/cloud-pubsub": "0.11.0",
         "google/cloud-spanner": "0.11.0",
         "google/cloud-speech": "0.10.0",
@@ -101,9 +82,7 @@
         "google/cloud-trace": "0.4.0",
         "google/cloud-translate": "1.1.0",
         "google/cloud-videointelligence": "0.8.1",
-        "google/cloud-vision": "0.8.0",
-        "google/cloud-dlp": "0.4.1"
->>>>>>> dc32fe10
+        "google/cloud-vision": "0.8.0"
     },
     "suggest": {
         "phpseclib/phpseclib": "May be used in place of OpenSSL for creating signed Cloud Storage URLs. Please require version ^2."
