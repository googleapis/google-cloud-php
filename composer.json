{
  "name": "google/cloud",
  "type": "library",
  "description": "Google Cloud Client Library",
    "keywords": [
    "google apis client",
    "google api client",
    "google apis",
    "google api",
    "google",
    "google cloud platform",
    "google cloud",
    "cloud"
  ],
  "homepage": "http://github.com/GoogleCloudPlatform/gcloud-php",
  "license": "Apache-2.0",
  "authors": [
    {
      "name": "Dave Supplee",
      "email": "dwsupplee@gmail.com"
    },
    {
      "name": "John Pedrie",
      "email": "john@pedrie.com"
    }
  ],
  "require": {
    "php": ">=5.5",
    "rize/uri-template": "~0.3",
<<<<<<< HEAD
    "google/auth": "0.7",
    "google/gax": "0.1.0",
    "google/proto-client-php": "0.1.0",
=======
    "google/auth": "0.9",
>>>>>>> 9bec8050
    "guzzlehttp/guzzle": "~5.2|~6.0",
    "guzzlehttp/psr7": "1.2.*",
    "monolog/monolog": "~1",
    "psr/http-message": "1.0.*"
  },
  "require-dev": {
    "phpunit/phpunit": "4.8.*",
    "squizlabs/php_codesniffer": "2.*",
    "phpdocumentor/phpdocumentor": "2.8.*",
    "satooshi/php-coveralls": "~1.0"
  },
  "autoload": {
    "psr-4": {
      "Google\\Cloud\\": "src"
    }
  },
  "scripts": {
    "docs": "php scripts/docs.php"
  },
  "minimum-stability": "dev",
  "prefer-stable": true
}<|MERGE_RESOLUTION|>--- conflicted
+++ resolved
@@ -27,13 +27,9 @@
   "require": {
     "php": ">=5.5",
     "rize/uri-template": "~0.3",
-<<<<<<< HEAD
-    "google/auth": "0.7",
+    "google/auth": "0.9",
     "google/gax": "0.1.0",
     "google/proto-client-php": "0.1.0",
-=======
-    "google/auth": "0.9",
->>>>>>> 9bec8050
     "guzzlehttp/guzzle": "~5.2|~6.0",
     "guzzlehttp/psr7": "1.2.*",
     "monolog/monolog": "~1",
