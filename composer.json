{
    "name": "google/cloud",
    "type": "library",
    "description": "Google Cloud Client Library",
    "keywords": [
        "google apis client",
        "google api client",
        "google apis",
        "google api",
        "google",
        "google cloud platform",
        "google cloud",
        "cloud",
        "bigquery",
        "big query",
        "datastore",
        "stackdriver logging",
        "language",
        "natural language",
        "pubsub",
        "pub sub",
        "spanner",
        "speech",
        "storage",
        "gcs",
        "translate",
        "translation",
        "vision"
    ],
    "homepage": "http://github.com/GoogleCloudPlatform/google-cloud-php",
    "license": "Apache-2.0",
    "authors": [
        {
            "name": "Dave Supplee",
            "email": "dwsupplee@gmail.com"
        },
        {
            "name": "John Pedrie",
            "email": "john@pedrie.com"
        }
    ],
    "require": {
        "php": ">=5.5",
        "rize/uri-template": "~0.3",
        "google/auth": "^0.11",
        "guzzlehttp/guzzle": "^5.3|^6.0",
        "guzzlehttp/psr7": "^1.2",
        "monolog/monolog": "~1",
        "psr/http-message": "1.0.*",
        "ramsey/uuid": "~3"
    },
    "require-dev": {
        "phpunit/phpunit": "4.8.*",
        "squizlabs/php_codesniffer": "2.*",
        "phpdocumentor/reflection": "^3.0",
        "symfony/console": "^3.0",
        "league/json-guard": "^0.3",
        "erusev/parsedown": "^1.6",
        "vierbergenlars/php-semver": "^3.0",
<<<<<<< HEAD
        "google/proto-client-php": "dev-proto3",
        "google/gax": "dev-proto3",
        "symfony/lock": "dev-master#1ba6ac9"
=======
        "google/proto-client-php": "^0.13",
        "google/gax": "^0.9",
        "symfony/lock": "3.3.x-dev#1ba6ac9"
>>>>>>> 846f2f97
    },
    "suggest": {
        "google/gax": "Required to support gRPC",
        "google/proto-client-php": "Required to support gRPC",
        "symfony/lock": "Required for the Spanner cached based session pool. Please require the following commit: 3.3.x-dev#1ba6ac9"
    },
    "autoload": {
        "psr-4": {
            "Google\\Cloud\\": "src",
            "": "src/proto"
        }
    },
    "autoload-dev": {
        "psr-4": {
            "Google\\Cloud\\Dev\\": "dev/src",
            "Google\\Cloud\\Tests\\System\\": "tests/system",
            "Google\\Cloud\\Tests\\Unit\\": "tests/unit"
        },
        "files": ["dev/src/Functions.php"]
    },
    "scripts": {
        "google-cloud": "dev/google-cloud"
    },
    "extra": {
        "component": {
            "id": "google-cloud",
            "target": "git@github.com:jdpedrie-gcp/google-cloud-php.git",
            "path": "src",
            "entry": "ServiceBuilder.php"
        }
    }
}<|MERGE_RESOLUTION|>--- conflicted
+++ resolved
@@ -57,15 +57,9 @@
         "league/json-guard": "^0.3",
         "erusev/parsedown": "^1.6",
         "vierbergenlars/php-semver": "^3.0",
-<<<<<<< HEAD
         "google/proto-client-php": "dev-proto3",
         "google/gax": "dev-proto3",
-        "symfony/lock": "dev-master#1ba6ac9"
-=======
-        "google/proto-client-php": "^0.13",
-        "google/gax": "^0.9",
         "symfony/lock": "3.3.x-dev#1ba6ac9"
->>>>>>> 846f2f97
     },
     "suggest": {
         "google/gax": "Required to support gRPC",
