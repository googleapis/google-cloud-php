<?php
/**
 * Copyright 2017 Google Inc. All Rights Reserved.
 *
 * Licensed under the Apache License, Version 2.0 (the "License");
 * you may not use this file except in compliance with the License.
 * You may obtain a copy of the License at
 *
 *      http://www.apache.org/licenses/LICENSE-2.0
 *
 * Unless required by applicable law or agreed to in writing, software
 * distributed under the License is distributed on an "AS IS" BASIS,
 * WITHOUT WARRANTIES OR CONDITIONS OF ANY KIND, either express or implied.
 * See the License for the specific language governing permissions and
 * limitations under the License.
 */

namespace Google\Cloud\PubSub;

use Google\ApiCore\Serializer;
use Google\Cloud\Core\ApiHelperTrait;
use Google\Cloud\Core\Duration;
use Google\Cloud\Core\Exception\BadRequestException;
use Google\Cloud\Core\DetectProjectIdTrait;
use Google\Cloud\Core\Iterator\ItemIterator;
use Google\Cloud\Core\Iterator\PageIterator;
use Google\Cloud\Core\RequestHandler;
use Google\Cloud\Core\Timestamp;
use Google\Cloud\PubSub\V1\Client\PublisherClient;
use Google\Cloud\PubSub\V1\Client\SchemaServiceClient;
use Google\Cloud\PubSub\V1\Client\SubscriberClient;
use Google\Cloud\PubSub\V1\CreateSchemaRequest;
use Google\Cloud\PubSub\V1\Encoding;
use Google\Cloud\PubSub\V1\ListSchemasRequest;
use Google\Cloud\PubSub\V1\ListSnapshotsRequest;
use Google\Cloud\PubSub\V1\ListSubscriptionsRequest;
use Google\Cloud\PubSub\V1\ListTopicsRequest;
use InvalidArgumentException;
use Google\Cloud\PubSub\V1\Schema as SchemaProto;
use Google\Cloud\PubSub\V1\Schema\Type;
use Google\Cloud\PubSub\V1\ValidateMessageRequest;
use Google\Cloud\PubSub\V1\ValidateSchemaRequest;
use Google\ApiCore\ClientOptionsTrait;

/**
 * Google Cloud Pub/Sub allows you to send and receive
 * messages between independent applications. Find more information at the
 * [Google Cloud Pub/Sub docs](https://cloud.google.com/pubsub/docs/).
 *
 * To enable the [Google Cloud Pub/Sub Emulator](https://cloud.google.com/pubsub/emulator),
 * set the [`PUBSUB_EMULATOR_HOST`](https://cloud.google.com/pubsub/emulator#env)
 * environment variable.
 *
 * This client supports transport over
 * [REST](https://cloud.google.com/pubsub/docs/reference/rest/) or
 * [gRPC](https://cloud.google.com/pubsub/docs/reference/rpc/).
 *
 * In order to enable gRPC support please make sure to install and enable
 * the gRPC extension through PECL:
 *
 * ```sh
 * $ pecl install grpc
 * ```
 *
 * NOTE: Support for gRPC is currently at an Alpha quality level, meaning it is still
 * a work in progress and is more likely to get backwards-incompatible updates.
 *
 * When using gRPC in production environments, it is highly recommended that you make use of the
 * Protobuf PHP extension for improved performance. Protobuf can be installed
 * via [PECL](https://pecl.php.net).
 *
 * ```
 * $ pecl install protobuf
 * ```
 *
 * Example:
 * ```
 * use Google\Cloud\PubSub\PubSubClient;
 *
 * $pubsub = new PubSubClient(['projectId' => 'my-project']);
 * ```
 *
 * ```
 * // Using the Pub/Sub Emulator
 * use Google\Cloud\PubSub\PubSubClient;
 *
 * // Be sure to use the port specified when starting the emulator.
 * // `8900` is used as an example only.
 * putenv('PUBSUB_EMULATOR_HOST=localhost:8900');
 *
 * $pubsub = new PubSubClient(['projectId' => 'my-project']);
 * ```
 */
class PubSubClient
{
    use DetectProjectIdTrait;
    use IncomingMessageTrait;
    use ResourceNameTrait;
    use ApiHelperTrait;
    use ClientOptionsTrait;

    const VERSION = '1.51.0';

    const FULL_CONTROL_SCOPE = 'https://www.googleapis.com/auth/pubsub';

    private const GAPIC_KEYS = [
        PublisherClient::class,
        SubscriberClient::class,
        SchemaServiceClient::class
    ];

    /**
     * @var RequestHandler
     * @internal
     * The request handler that is responsible for sending a request and
     * serializing responses into relevant classes.
     */
    private $requestHandler;

    /**
     * @var Serializer
     */
    private Serializer $serializer;

    /**
     * @var bool
     */
    private $encode;

    /**
     * @var array
     */
    private $clientConfig;

    /**
     * Create a PubSub client.
     *
     * @param array $config [optional] {
     *     Configuration Options.
     *
     *     @type string $apiEndpoint The hostname with optional port to use in
     *           place of the default service endpoint. Example:
     *           `foobar.com` or `foobar.com:1234`.
     *     @type string $projectId The project ID from the Google Developer's
     *           Console.
     *     @type CacheItemPoolInterface $authCache A cache for storing access
     *           tokens. **Defaults to** a simple in memory implementation.
     *     @type array $authCacheOptions Cache configuration options.
     *     @type callable $authHttpHandler A handler used to deliver Psr7
     *           requests specifically for authentication.
     *     @type FetchAuthTokenInterface $credentialsFetcher A credentials
     *           fetcher instance.
     *     @type callable $httpHandler A handler used to deliver Psr7 requests.
     *           Only valid for requests sent over REST.
     *     @type array $keyFile The contents of the service account credentials
     *           .json file retrieved from the Google Developer's Console.
     *           Ex: `json_decode(file_get_contents($path), true)`.
     *     @type string $keyFilePath The full path to your service account
     *           credentials .json file retrieved from the Google Developers
     *           Console.
     *     @type float $requestTimeout Seconds to wait before timing out the
     *           request. **Defaults to** `0` with REST and `60` with gRPC.
     *     @type int $retries Number of retries for a failed request.
     *           **Defaults to** `3`.
     *     @type array $scopes Scopes to be used for the request.
     *     @type string $quotaProject Specifies a user project to bill for
     *           access charges associated with the request.
     *     @type string $transport The transport type used for requests. May be
     *           either `grpc` or `rest`. **Defaults to** `grpc` if gRPC support
     *           is detected on the system.
     * }
     * @throws \InvalidArgumentException
     */
    public function __construct(array $config = [])
    {
        // configure custom client options
        $emulatorHost = getenv('PUBSUB_EMULATOR_HOST');
        $config += [
            'scopes' => [self::FULL_CONTROL_SCOPE],
            'projectIdRequired' => true,
            'hasEmulator' => (bool) $emulatorHost,
            'emulatorHost' => $emulatorHost,
            'transportConfig' => [
                'grpc' => [
<<<<<<< HEAD
=======
                    // increase default limit to 4MB to prevent metadata exhausted errors
>>>>>>> 70e22653
                    'stubOpts' => ['grpc.max_metadata_size' => 4 * 1024 * 1024,]
                ]
            ]
        ];

        // Configure GAPIC client options
        $config = $this->buildClientOptions($config);
        $config['credentials'] = $this->createCredentialsWrapper(
            $config['credentials'],
            $config['credentialsConfig'],
            $config['universeDomain']
        );

        $this->projectId = $this->detectProjectId($config);
<<<<<<< HEAD
        
=======

>>>>>>> 70e22653
        $this->clientConfig = $config;
        $this->serializer = new Serializer([
            'publish_time' => function ($v) {
                return $this->formatTimestampFromApi($v);
            },
            'expiration_time' => function ($v) {
                return $this->formatTimestampFromApi($v);
            }
        ], [], [], [
            'google.protobuf.Duration' => function ($v) {
                return $this->formatDurationForApi($v);
            }
        ]);

        $this->requestHandler = new RequestHandler(
            $this->serializer,
            self::GAPIC_KEYS,
            $config
        );
    }

    /**
     * Create a topic.
     *
     * Unlike {@see PubSubClient::topic()}, this method will send an API call to
     * create the topic. If the topic already exists, an exception will be
     * thrown. When in doubt, use {@see PubSubClient::topic()}.
     *
     * Example:
     * ```
     * $topic = $pubsub->createTopic('my-new-topic');
     * echo $topic->info()['name']; // `projects/my-awesome-project/topics/my-new-topic`
     * ```
     *
     * @see https://cloud.google.com/pubsub/docs/reference/rest/v1/projects.topics/create Create Topic
     *
     * @param string $name The topic name
     * @param array $options [optional] Configuration Options. For available
     *        configuration options, refer to
     *        {@see Topic::create()} {
     *        @type bool $enableCompression Flag to enable compression of messages
     *              before publishing. Set the flag to `true` to enable compression.
     *              Defaults to `false`. Messsages are compressed if their total
     *              size >= `compressionBytesThreshold`, whose default value has
     *              been experimentally derived after performance evaluations.
     *        @type int $compressionBytesThreshold The threshold byte size
     *              above which messages are compressed. This only takes effect
     *              if `enableCompression` is set to `true`. Defaults to `240`.
     *              (This value is experiementally derived after performance evaluations.)
     * }.
     * @return Topic
     */
    public function createTopic($name, array $options = [])
    {
        $topic = $this->topicFactory($name, $options);
        $topic->create($options);

        return $topic;
    }

    /**
     * Lazily instantiate a topic with a topic name.
     *
     * No API requests are made by this method. If you want to create a new
     * topic, use {@see Topic::createTopic()}.
     *
     * Example:
     * ```
     * // No API request yet!
     * $topic = $pubsub->topic('my-new-topic');
     *
     * // This will execute an API call.
     * echo $topic->info()['name']; // `projects/my-awesome-project/topics/my-new-topic`
     * ```
     *
     * @param string $name The topic name
     * @param array $options [optional] Configuration Options {
     *        @type bool $enableCompression Flag to enable compression of messages
     *              before publishing. Set the flag to `true` to enable compression.
     *              Defaults to `false`. Messsages are compressed if their total
     *              size >= `compressionBytesThreshold`, whose default value has
     *              been experimentally derived after performance evaluations.
     *        @type int $compressionBytesThreshold The threshold byte size
     *              above which messages are compressed. This only takes effect
     *              if `enableCompression` is set to `true`. Defaults to `240`.
     *              (This value is experiementally derived after performance evaluations.)
     * }

     * @return Topic
     */
    public function topic($name, $options = [])
    {
        return $this->topicFactory($name, $options);
    }

    /**
     * Get a list of the topics registered to your project.
     *
     * Example:
     * ```
     * $topics = $pubsub->topics();
     * foreach ($topics as $topic) {
     *     $info = $topic->info();
     *     echo $info['name']; // `projects/my-awesome-project/topics/my-new-topic`
     * }
     * ```
     *
     * @see https://cloud.google.com/pubsub/docs/reference/rest/v1/projects.topics/list List Topics
     *
     * @param array $options [optional] {
     *     Configuration Options
     *
     *     @type int $pageSize Maximum number of results to return per
     *           request.
     *     @type int $resultLimit Limit the number of results returned in total.
     *           **Defaults to** `0` (return all results).
     *     @type string $pageToken A previously-returned page token used to
     *           resume the loading of results from a specific point.
     * }
     * @return ItemIterator<Topic>
     */
    public function topics(array $options = [])
    {
        list($data, $optionalArgs) = $this->splitOptionalArgs($options);
        $resultLimit = $this->pluck('resultLimit', $data, false);

        $data['project'] = $this->formatName('project', $this->projectId);
        $request = $this->serializer->decodeMessage(new ListTopicsRequest(), $data);

        return new ItemIterator(
            new PageIterator(
                function (array $topic) {
                    return $this->topicFactory($topic['name'], $topic);
                },
                function ($callOptions) use ($optionalArgs, $request) {
                    if (isset($callOptions['pageToken'])) {
                        $request->setPageToken($callOptions['pageToken']);
                    }

                    return $this->requestHandler->sendRequest(
                        PublisherClient::class,
                        'listTopics',
                        $request,
                        $optionalArgs
                    );
                },
                $optionalArgs,
                [
                    'itemsKey' => 'topics',
                    'resultLimit' => $resultLimit
                ]
            )
        );
    }

    /**
     * Create a Subscription. If the subscription does not exist, it will be
     * created.
     *
     * Use {@see PubSubClient::subscription()} to create a subscription object
     * without any API requests. If the topic already exists, an exception will
     * be thrown. When in doubt, use {@see PubSubClient::subscription()}.
     *
     * Example:
     * ```
     * // Create a subscription. If it doesn't exist in the API, it will be created.
     * $subscription = $pubsub->subscribe('my-new-subscription', 'my-topic-name');
     * ```
     *
     * @see https://cloud.google.com/pubsub/docs/reference/rest/v1/projects.subscriptions/create Create Subscription
     *
     * @param string $name A subscription name
     * @param Topic|string $topic The topic to which the new subscription will be subscribed.
     * @param array  $options [optional] Please see {@see Subscription::create()}
     *        for configuration details.
     * @return Subscription
     */
    public function subscribe($name, $topic, array $options = [])
    {
        $subscription = $this->subscriptionFactory($name, $topic);
        $subscription->create($options);

        return $subscription;
    }

    /**
     * Lazily instantiate a subscription with a subscription name.
     *
     * This method will NOT perform any API calls. If you wish to create a new
     * subscription, use {@see PubSubClient::subscribe()}.
     *
     * Unless you are sure the subscription exists, you should check its
     * existence before using it.
     *
     * Example:
     * ```
     * $subscription = $pubsub->subscription('my-new-subscription');
     * ```
     *
     * @param string $name The subscription name
     * @param string $topicName [optional] The topic name
     * @return Subscription
     */
    public function subscription($name, $topicName = null)
    {
        return $this->subscriptionFactory($name, $topicName);
    }

    /**
     * Get a list of the subscriptions registered to all of your project's
     * topics.
     *
     * Example:
     * ```
     * $subscriptions = $pubsub->subscriptions();
     * foreach ($subscriptions as $subscription) {
     *      $info = $subscription->info();
     *      echo $info['name']; // `projects/my-awesome-project/subscriptions/<subscription-name>`
     * }
     * ```
     *
     * @see https://cloud.google.com/pubsub/docs/reference/rest/v1/projects.subscriptions/list List Subscriptions
     *
     * @param array $options [optional] {
     *     Configuration Options
     *
     *     @type int $pageSize Maximum number of results to return per
     *           request.
     *     @type int $resultLimit Limit the number of results returned in total.
     *           **Defaults to** `0` (return all results).
     *     @type string $pageToken A previously-returned page token used to
     *           resume the loading of results from a specific point.
     * }
     * @return ItemIterator<Subscription>
     */
    public function subscriptions(array $options = [])
    {
        list($data, $optionalArgs) = $this->splitOptionalArgs($options);
        $resultLimit = $this->pluck('resultLimit', $data, false);

        $data['project'] = $this->formatName('project', $this->projectId);
        $request = $this->serializer->decodeMessage(new ListSubscriptionsRequest(), $data);

        return new ItemIterator(
            new PageIterator(
                function (array $subscription) {
                    return $this->subscriptionFactory(
                        $subscription['name'],
                        $subscription['topic'],
                        $subscription
                    );
                },
                function ($callOptions) use ($optionalArgs, $request) {
                    if (isset($callOptions['pageToken'])) {
                        $request->setPageToken($callOptions['pageToken']);
                    }

                    return $this->requestHandler->sendRequest(
                        SubscriberClient::class,
                        'listSubscriptions',
                        $request,
                        $optionalArgs
                    );
                },
                $options,
                [
                    'itemsKey' => 'subscriptions',
                    'resultLimit' => $resultLimit
                ]
            )
        );
    }

    /**
     * Create a snapshot.
     *
     * Please note that this method may not yet be available in your project.
     *
     * Example:
     * ```
     * $subscription = $pubsub->subscription($subscriptionName);
     * $snapshot = $pubsub->createSnapshot('my-snapshot', $subscription);
     * ```
     *
     * @param string $name The snapshot name.
     * @param Subscription $subscription The subscription to take a snapshot of.
     * @param array $options [optional] Configuration options.
     * @return Snapshot
     */
    public function createSnapshot($name, Subscription $subscription, array $options = [])
    {
        $snapshot = $this->snapshot($name, [
            'subscription' => $subscription->name()
        ]);

        $snapshot->create($options);

        return $snapshot;
    }

    /**
     * Lazily create a snapshot instance.
     *
     * Example:
     * ```
     * $snapshot = $pubsub->snapshot('my-snapshot');
     * ```
     *
     * @param string $name The snapshot name.
     * @param array $info [optional] Snapshot info.
     * @return Snapshot
     */
    public function snapshot($name, array $info = [])
    {
        return new Snapshot(
            $this->requestHandler,
            $this->serializer,
            $this->projectId,
            $name,
            $this->encode,
            $info,
            $this->clientConfig
        );
    }

    /**
     * Get a list of the snapshots in the project.
     *
     * Please note that this method may not yet be available in your project.
     *
     * Example:
     * ```
     * $snapshots = $pubsub->snapshots();
     * foreach ($snapshots as $snapshot) {
     *      $info = $snapshot->info();
     *      echo $info['name'];
     * }
     * ```
     *
     * @param array $options [optional] {
     *     Configuration Options
     *
     *     @type int $pageSize Maximum number of results to return per
     *           request.
     *     @type int $resultLimit Limit the number of results returned in total.
     *           **Defaults to** `0` (return all results).
     *     @type string $pageToken A previously-returned page token used to
     *           resume the loading of results from a specific point.
     * }
     * @return ItemIterator<Snapshot>
     */
    public function snapshots(array $options = [])
    {
        list($data, $optionalArgs) = $this->splitOptionalArgs($options);
        $resultLimit = $this->pluck('resultLimit', $data, false);

        $data['project'] = $this->formatName('project', $this->projectId);
        $request = $this->serializer->decodeMessage(new ListSnapshotsRequest(), $data);

        return new ItemIterator(
            new PageIterator(
                function (array $snapshot) {
                    return new Snapshot(
                        $this->requestHandler,
                        $this->serializer,
                        $this->projectId,
                        $this->pluckName('snapshot', $snapshot['name']),
                        $this->encode,
                        $snapshot
                    );
                },
                function ($callOptions) use ($optionalArgs, $request) {
                    if (isset($callOptions['pageToken'])) {
                        $request->setPageToken($callOptions['pageToken']);
                    }

                    return $this->requestHandler->sendRequest(
                        SubscriberClient::class,
                        'listSnapshots',
                        $request,
                        $optionalArgs
                    );
                },
                $options,
                [
                    'itemsKey' => 'snapshots',
                    'resultLimit' => $resultLimit
                ]
            )
        );
    }

    /**
     * Lazily instantiate a schema object.
     *
     * Example:
     * ```
     * $schema = $pubsub->schema('my-schema');
     * ```
     *
     * @param string $schemaId The schema ID. Must exist in the current project.
     * @param array $info [optional] The schema resource info.
     * @return Schema
     */
    public function schema($schemaId, array $info = [])
    {
        return new Schema(
            $this->requestHandler,
            $this->serializer,
            SchemaServiceClient::schemaName($this->projectId, $schemaId),
            $info
        );
    }

    /**
     * Creates and returns a new schema.
     *
     * Example:
     * ```
     * $definition = file_get_contents('my-schema.txt');
     * $schema = $pubsub->createSchema('my-schema', 'AVRO', $definition);
     * ```
     *
     * @see https://cloud.google.com/pubsub/docs/reference/rest/v1/projects.schemas/create Create Schema
     *
     * @param string $schemaId The desired schema ID.
     * @param string $type The schema type. Allowed values are `AVRO` and `PROTOCOL_BUFFER`.
     * @param string $definition The definition of the schema. This should
     *     contain a string representing the full definition of the schema that
     *     is a valid schema definition of the type specified in `type`. See
     *     [Schema](https://cloud.google.com/pubsub/docs/reference/rest/v1/projects.schemas#Schema)
     *     for details.
     * @param array $options [optional] Configuration options
     * @return Schema
     */
    public function createSchema($schemaId, $type, $definition, array $options = [])
    {
        $type = is_string($type) ? Type::value($type) : $type;
        $parent = SchemaServiceClient::projectName($this->projectId);
        $schema = new SchemaProto([
            'type' => $type,
            'definition' => $definition,
        ]);

        $data = ['parent' => $parent, 'schema' => $schema, 'schemaId' => $schemaId];
        $request = $this->serializer->decodeMessage(new CreateSchemaRequest(), $data);

        $res = $this->requestHandler->sendRequest(
            SchemaServiceClient::class,
            'createSchema',
            $request,
            $options
        );

        return $this->schema($schemaId, $res);
    }

    /**
     * Lists all schemas in the current project.
     *
     * Please note that the schemas returned will not contain the entire resource.
     * If you need details on the full resource, call {@see Schema::reload()}
     * on the resource in question, or set `$options.view` to `FULL`.
     *
     * Example:
     * ```
     * $schemas = $pubsub->schemas();
     * foreach ($schemas as $schema) {
     *     $info = $schema->info();
     *     echo $info['name']; // `projects/my-awesome-project/schemas/my-new-schema`
     * }
     * ```
     *
     * @see https://cloud.google.com/pubsub/docs/reference/rest/v1/projects.schemas/list List Schemas
     *
     * @param array $options [optional] {
     *     Configuration Options
     *
     *     @type string $view The set of Schema fields to return in the
     *           response. If not set, returns Schemas with `name` and `type`,
     *           but not `definition`. Set to `FULL` to retrieve all fields. For
     *           allowed values, use constants defined on
     *           {@see \Google\Cloud\PubSub\V1\SchemaView}.
     *     @type int $pageSize Maximum number of results to return per
     *           request.
     *     @type int $resultLimit Limit the number of results returned in total.
     *           **Defaults to** `0` (return all results).
     *     @type string $pageToken A previously-returned page token used to
     *           resume the loading of results from a specific point.
     * }
     * @return ItemIterator<Schema>
     */
    public function schemas(array $options = [])
    {
        list($data, $optionalArgs) = $this->splitOptionalArgs($options);
        $resultLimit = $this->pluck('resultLimit', $data, false);

        $data['parent'] = $this->formatName('project', $this->projectId);
        $request = $this->serializer->decodeMessage(new ListSchemasRequest(), $data);

        return new ItemIterator(
            new PageIterator(
                function (array $schema) {
                    $parts = SchemaServiceClient::parseName($schema['name'], 'schema');
                    return $this->schema($parts['schema'], $schema);
                },
                function ($callOptions) use ($optionalArgs, $request) {
                    if (isset($callOptions['pageToken'])) {
                        $request->setPageToken($callOptions['pageToken']);
                    }

                    return $this->requestHandler->sendRequest(
                        SchemaServiceClient::class,
                        'listSchemas',
                        $request,
                        $optionalArgs
                    );
                },
                $options,
                [
                    'itemsKey' => 'schemas',
                    'resultLimit' => $resultLimit
                ]
            )
        );
    }

    /**
     * Verify that a schema is valid.
     *
     * If the schema is valid, the response will be empty. If invalid, a
     * {@see \Google\Cloud\Core\Exception\BadRequestException} will be thrown.
     *
     * Example:
     * ```
     * use Google\Cloud\Core\Exception\BadRequestException;
     *
     * $definition = file_get_contents('my-schema.txt');
     * try {
     *     $pubsub->validateSchema([
     *         'type' => 'AVRO',
     *         'definition' => $definition
     *     ]);
     *
     *     echo "schema is valid!";
     * } catch (BadRequestException $e) {
     *     echo $e->getMessage();
     * }
     * ```
     *
     * @see https://cloud.google.com/pubsub/docs/reference/rest/v1/projects.schemas/validate Validate Schema
     *
     * @param array $schema The schema to validate. See
     *     [Schema](https://cloud.google.com/pubsub/docs/reference/rest/v1/projects.schemas#Schema)
     *     for available parameters.
     * @param array $options [optional] Configuration options
     * @return void
     * @throws BadRequestException if the schema is invalid.
     */
    public function validateSchema(array $schema, array $options = [])
    {
        $parent = SchemaServiceClient::projectName($this->projectId);
        $schemaObj = new SchemaProto([
            'definition' => $schema['definition'],
            'type' => Type::value($schema['type']),
        ]);

        $data = ['parent' => $parent, 'schema' => $schemaObj];
        $request = $this->serializer->decodeMessage(new ValidateSchemaRequest(), $data);

        return $this->requestHandler->sendRequest(
            SchemaServiceClient::class,
            'validateSchema',
            $request,
            $options
        );
    }

    /**
     * Validate a given message against a schema.
     *
     * If the message is valid, the response will be empty. If invalid, a
     * {@see \Google\Cloud\Core\Exception\BadRequestException} will be thrown.
     *
     * Example:
     * ```
     * use Google\Cloud\Core\Exception\BadRequestException;
     *
     * $schema = $pubsub->schema('my-schema');
     *
     * try {
     *     $pubsub->validateMessage($schema, $message, 'JSON');
     *
     *     echo "message is valid!";
     * } catch (BadRequestException $e) {
     *     echo $e->getMessage();
     * }
     * ```
     *
     * @see https://cloud.google.com/pubsub/docs/reference/rest/v1/projects.schemas/validateMessage Validate Message
     *
     * @param Schema|string|array $schema The schema to validate against. If a
     *     string is given, it should be a fully-qualified schema name, e.g.
     *     `projects/my-project/schemas/my-schema`. If an instance of
     *     {@see Schema} is provided, it must exist in the
     *     current project. If an array is given, see
     *     [Schema](https://cloud.google.com/pubsub/docs/reference/rest/v1/projects.schemas#Schema)
     *     for definition. The array representation allows for validation of
     *     messages using ad-hoc schema; these do not have to exist in the
     *     current project in order to be used for validation.
     * @param string $message The base64 encoded message to validate.
     * @param string $encoding Either `JSON` or `BINARY`.
     * @param array $options [optional] Configuration options
     * @return void
     * @throws BadRequestException if the message is invalid.
     */
    public function validateMessage($schema, $message, $encoding, array $options = [])
    {
        $parent = SchemaServiceClient::projectName($this->projectId);
        $data = ['parent' => $parent, 'message' => $message, 'encoding' => Encoding::value($encoding)];

        if (is_string($schema)) {
            $data['name'] = $schema;
        } elseif ($schema instanceof Schema) {
            $data['name'] = $schema->name();
        } elseif (is_array($schema)) {
            $data['schema'] = new SchemaProto([
                'definition' => $schema['definition'],
                'type' => Type::value($schema['type']),
            ]);
        } else {
            throw new \InvalidArgumentException(sprintf(
                'Schema must be a string, array, or instance of %s',
                Schema::class
            ));
        }
        $request = $this->serializer->decodeMessage(new ValidateMessageRequest(), $data);

        return $this->requestHandler->sendRequest(
            SchemaServiceClient::class,
            'validateMessage',
            $request,
            $options
        );
    }

    /**
     * Consume an incoming message and return a PubSub Message.
     *
     * This method is for use with push delivery only.
     *
     * Example:
     * ```
     * $httpPostRequestBody = file_get_contents('php://input');
     * $requestData = json_decode($httpPostRequestBody, true);
     *
     * $message = $pubsub->consume($requestData);
     * ```
     *
     * @param array $requestBody The HTTP Request body
     * @return Message
     */
    public function consume(array $requestData)
    {
        return $this->messageFactory($requestData, $this->projectId, $this->encode);
    }

    /**
     * Create a Timestamp object.
     *
     * Example:
     * ```
     * $timestamp = $pubsub->timestamp(new \DateTime('2003-02-05 11:15:02.421827Z'));
     * ```
     *
     * @param \DateTimeInterface $value The timestamp value.
     * @param int $nanoSeconds [optional] The number of nanoseconds in the timestamp.
     * @return Timestamp
     */
    public function timestamp(\DateTimeInterface $timestamp, $nanoSeconds = null)
    {
        return new Timestamp($timestamp, $nanoSeconds);
    }

    /**
     * Create a Duration object.
     *
     * Example:
     * ```
     * $duration = $pubsub->duration(100, 00001);
     * ```
     *
     * @param int $seconds The number of seconds in the duration.
     * @param int $nanos [optional] The number of nanoseconds in the duration.
     *        **Defaults to** `0`.
     * @return Duration
     */
    public function duration($seconds, $nanos = 0)
    {
        return new Duration($seconds, $nanos);
    }

    /**
     * Create an instance of a topic
     *
     * @codingStandardsIgnoreStart
     * @param string $name The topic name
     * @param array  $info [optional] Information about the topic. Used internally to
     *        populate topic objects with an API result. Should be
     *        a representation of a [Topic](https://cloud.google.com/pubsub/docs/reference/rest/v1/projects.topics#Topic).
     * @return Topic
     * @codingStandardsIgnoreEnd
     */
    private function topicFactory($name, array $info = [])
    {
        return new Topic(
            $this->requestHandler,
            $this->serializer,
            $this->projectId,
            $name,
            $this->encode,
            $info,
            $this->clientConfig
        );
    }

    /**
     * Create a subscription instance.
     *
     * @codingStandardsIgnoreStart
     * @param string $name The subscription name
     * @param Topic|string $topic [optional] The topic name
     * @param array $info [optional] Information about the subscription. Used
     *        to populate subscriptons with an API result. Should be a
     *        representation of a [Subscription](https://cloud.google.com/pubsub/docs/reference/rest/v1/projects.subscriptions#Subscription).
     * @return Subscription
     * @codingStandardsIgnoreEnd
     */
    private function subscriptionFactory($name, $topic = null, array $info = [])
    {
        $topic = $topic instanceof Topic
            ? $topic->name()
            : $topic;

        return new Subscription(
            $this->requestHandler,
            $this->serializer,
            $this->projectId,
            $name,
            $topic,
            $this->encode,
            $info
        );
    }

    /**
     * @access private
     * @codeCoverageIgnore
     */
    public function __debugInfo()
    {
        $debugInfo = [];

        $debugInfo['projectId'] = $this->projectId;
        $debugInfo['encode'] = $this->encode;
        $debugInfo['requestHandler'] = $this->requestHandler;

        return $debugInfo;
    }
}<|MERGE_RESOLUTION|>--- conflicted
+++ resolved
@@ -182,10 +182,7 @@
             'emulatorHost' => $emulatorHost,
             'transportConfig' => [
                 'grpc' => [
-<<<<<<< HEAD
-=======
                     // increase default limit to 4MB to prevent metadata exhausted errors
->>>>>>> 70e22653
                     'stubOpts' => ['grpc.max_metadata_size' => 4 * 1024 * 1024,]
                 ]
             ]
@@ -200,11 +197,7 @@
         );
 
         $this->projectId = $this->detectProjectId($config);
-<<<<<<< HEAD
-        
-=======
-
->>>>>>> 70e22653
+
         $this->clientConfig = $config;
         $this->serializer = new Serializer([
             'publish_time' => function ($v) {
