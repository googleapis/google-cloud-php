<?php
/**
 * Copyright 2016 Google Inc.
 *
 * Licensed under the Apache License, Version 2.0 (the "License");
 * you may not use this file except in compliance with the License.
 * You may obtain a copy of the License at
 *
 *     http://www.apache.org/licenses/LICENSE-2.0
 *
 * Unless required by applicable law or agreed to in writing, software
 * distributed under the License is distributed on an "AS IS" BASIS,
 * WITHOUT WARRANTIES OR CONDITIONS OF ANY KIND, either express or implied.
 * See the License for the specific language governing permissions and
 * limitations under the License.
 */

namespace Google\Cloud\Tests\System\Datastore;

use Google\Cloud\Core\ExponentialBackoff;
use Google\Cloud\Datastore\DatastoreClient;
use Google\Cloud\Tests\System\DeletionQueue;

/**
 * Datastore does not use the default deletion queue. Because of the way
 * datastore entities are deleted, a local queue is required.
 * Be sure to use `self::$localDeletionQueue` for all datastore entities.
 */
class DatastoreTestCase extends \PHPUnit_Framework_TestCase
{
    const TESTING_PREFIX = 'gcloud_testing_';

    protected static $client;
    protected static $returnInt64AsObjectClient;
<<<<<<< HEAD
    protected static $deletionQueue;
=======
    protected static $localDeletionQueue;
>>>>>>> 45d0cee0
    private static $hasSetUp = false;

    public static function setUpBeforeClass()
    {
        if (self::$hasSetUp) {
            return;
        }

<<<<<<< HEAD
        self::$deletionQueue = new DeletionQueue(false);
=======
        self::$localDeletionQueue = new DeletionQueue(true);
>>>>>>> 45d0cee0

        $config = [
            'keyFilePath' => getenv('GOOGLE_CLOUD_PHP_TESTS_KEY_PATH'),
            'namespaceId' => uniqid(self::TESTING_PREFIX)
        ];

        self::$client = new DatastoreClient($config);
        self::$returnInt64AsObjectClient = new DatastoreClient($config + [
            'returnInt64AsObject' => true
        ]);
        self::$hasSetUp = true;
    }

    public static function tearDownFixtures()
    {
        if (empty(self::$localDeletionQueue)) {
            return;
        }

        $backoff = new ExponentialBackoff(8);
        $transaction = self::$client->transaction();

<<<<<<< HEAD
        self::$deletionQueue->process(function ($items) use ($backoff, $transaction) {
=======
        self::$localDeletionQueue->process(function ($items) use ($backoff, $transaction) {
>>>>>>> 45d0cee0
            $backoff->execute(function() use ($items, $transaction) {
                $transaction->deleteBatch($items);
            });
        });
    }
}

<|MERGE_RESOLUTION|>--- conflicted
+++ resolved
@@ -32,11 +32,7 @@
 
     protected static $client;
     protected static $returnInt64AsObjectClient;
-<<<<<<< HEAD
-    protected static $deletionQueue;
-=======
     protected static $localDeletionQueue;
->>>>>>> 45d0cee0
     private static $hasSetUp = false;
 
     public static function setUpBeforeClass()
@@ -45,11 +41,7 @@
             return;
         }
 
-<<<<<<< HEAD
-        self::$deletionQueue = new DeletionQueue(false);
-=======
         self::$localDeletionQueue = new DeletionQueue(true);
->>>>>>> 45d0cee0
 
         $config = [
             'keyFilePath' => getenv('GOOGLE_CLOUD_PHP_TESTS_KEY_PATH'),
@@ -72,11 +64,7 @@
         $backoff = new ExponentialBackoff(8);
         $transaction = self::$client->transaction();
 
-<<<<<<< HEAD
-        self::$deletionQueue->process(function ($items) use ($backoff, $transaction) {
-=======
         self::$localDeletionQueue->process(function ($items) use ($backoff, $transaction) {
->>>>>>> 45d0cee0
             $backoff->execute(function() use ($items, $transaction) {
                 $transaction->deleteBatch($items);
             });
