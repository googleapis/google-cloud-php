<?php
/**
 * Copyright 2016 Google Inc. All Rights Reserved.
 *
 * Licensed under the Apache License, Version 2.0 (the "License");
 * you may not use this file except in compliance with the License.
 * You may obtain a copy of the License at
 *
 *      http://www.apache.org/licenses/LICENSE-2.0
 *
 * Unless required by applicable law or agreed to in writing, software
 * distributed under the License is distributed on an "AS IS" BASIS,
 * WITHOUT WARRANTIES OR CONDITIONS OF ANY KIND, either express or implied.
 * See the License for the specific language governing permissions and
 * limitations under the License.
 */

namespace Google\Cloud\Tests\System\Datastore;

/**
 * @group datastore
 * @group datastore-transaction
 */
class RunTransactionTest extends DatastoreTestCase
{
    public function testRunTransactions()
    {
        $kind = 'Person';
        $key1 = self::$client->key($kind, 'Frank');
        $key2 = self::$client->key($kind, 'Greg');
        $key2->ancestorKey($key1);
        $data = ['lastName' => 'Smith'];
        $newLastName = 'NotSmith';
        $entity1 = self::$client->entity($key1, $data);
        $entity2 = self::$client->entity($key2, $data);

        $transaction = self::$client->transaction();
        $transaction->insert($entity1);
        $transaction->upsert($entity2);
        $transaction->commit();
<<<<<<< HEAD
        self::$deletionQueue->add($key1);
        self::$deletionQueue->add($key2);
=======
        self::$localDeletionQueue->add($key1);
        self::$localDeletionQueue->add($key2);
>>>>>>> 45d0cee0

        // transaction with query
        $transaction2 = self::$client->transaction();
        $query = self::$client->query()
            ->kind($kind)
            ->hasAncestor($key1);
        $results = iterator_to_array($transaction2->runQuery($query));
        $results[1]['lastName'] = $newLastName;
        $transaction2->update($results[1]);
        $transaction2->commit();

        $this->assertEquals(2, count($results));

        // transaction with lookup
        $transaction3 = self::$client->transaction();
        $result = $transaction3->lookup($key2);
        $transaction3->rollback();

        $this->assertEquals($newLastName, $result['lastName']);
    }
}<|MERGE_RESOLUTION|>--- conflicted
+++ resolved
@@ -38,13 +38,9 @@
         $transaction->insert($entity1);
         $transaction->upsert($entity2);
         $transaction->commit();
-<<<<<<< HEAD
-        self::$deletionQueue->add($key1);
-        self::$deletionQueue->add($key2);
-=======
+
         self::$localDeletionQueue->add($key1);
         self::$localDeletionQueue->add($key2);
->>>>>>> 45d0cee0
 
         // transaction with query
         $transaction2 = self::$client->transaction();
