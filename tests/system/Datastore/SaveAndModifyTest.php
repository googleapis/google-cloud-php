--- conflicted
+++ resolved
@@ -58,11 +58,7 @@
         $entity = self::$client->entity($key, $data);
 
         self::$client->insert($entity);
-<<<<<<< HEAD
-        self::$deletionQueue->add($key);
-=======
         self::$localDeletionQueue->add($key);
->>>>>>> 45d0cee0
         $entity = self::$client->lookup($key);
 
         $blobValue = (string) $data['blob'];
@@ -98,11 +94,7 @@
 
         self::$client->insert($entity);
         $key = $entity->key();
-<<<<<<< HEAD
-        self::$deletionQueue->add($key);
-=======
         self::$localDeletionQueue->add($key);
->>>>>>> 45d0cee0
         $entity = self::$client->lookup($key);
 
         $this->assertEquals([$entityDataKey => $entityDataValue], $entity->get());
@@ -118,11 +110,7 @@
 
         self::$returnInt64AsObjectClient->insert($entity);
         $key = $entity->key();
-<<<<<<< HEAD
-        self::$deletionQueue->add($key);
-=======
         self::$localDeletionQueue->add($key);
->>>>>>> 45d0cee0
         $entity = self::$returnInt64AsObjectClient->lookup($key);
 
         $this->assertInstanceOf(Int64::class, $entity[$entityDataKey]);
