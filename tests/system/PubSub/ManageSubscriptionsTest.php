<?php
/**
 * Copyright 2016 Google Inc. All Rights Reserved.
 *
 * Licensed under the Apache License, Version 2.0 (the "License");
 * you may not use this file except in compliance with the License.
 * You may obtain a copy of the License at
 *
 *      http://www.apache.org/licenses/LICENSE-2.0
 *
 * Unless required by applicable law or agreed to in writing, software
 * distributed under the License is distributed on an "AS IS" BASIS,
 * WITHOUT WARRANTIES OR CONDITIONS OF ANY KIND, either express or implied.
 * See the License for the specific language governing permissions and
 * limitations under the License.
 */

namespace Google\Cloud\Tests\System\PubSub;

use Google\Cloud\PubSub\Snapshot;
<<<<<<< HEAD
=======
use Google\Cloud\Core\ExponentialBackoff;
>>>>>>> 45d0cee0

/**
 * @group pubsub
 * @group pubsub-subscription
 */
class ManageSubscriptionsTest extends PubSubTestCase
{
    /**
     * @dataProvider clientProvider
     */
    public function testCreateAndListSubscriptions($client)
    {
        $topicName = uniqid(self::TESTING_PREFIX);
        $topic = $client->createTopic($topicName);
        self::$deletionQueue->add($topic);

        $subsToCreate = [
            uniqid(self::TESTING_PREFIX),
            uniqid(self::TESTING_PREFIX)
        ];

        foreach ($subsToCreate as $subToCreate) {
            self::$deletionQueue->add($client->subscribe($subToCreate, $topicName));
        }

        $this->assertSubsFound($client, $subsToCreate);
        $this->assertSubsFound($topic, $subsToCreate);
    }

    /**
     * @dataProvider clientProvider
     */
    public function testReloadSub($client)
    {
        $topicName = uniqid(self::TESTING_PREFIX);
        $topic = $client->createTopic($topicName);
        self::$deletionQueue->add($topic);

        $shortName = uniqid(self::TESTING_PREFIX);
        $this->assertFalse($topic->subscription($shortName)->exists());

        $sub = $client->subscribe($shortName, $topic->name());
        self::$deletionQueue->add($sub);

        $this->assertTrue($topic->subscription($shortName)->exists());
        $this->assertEquals($sub->name(), $sub->reload()['name']);
    }

    /**
     * @dataProvider clientProvider
     */
    public function testCreateAndListSnapshots($client)
    {
        $subs = $client->subscriptions();
        $sub = $subs->current();

        $snapName = uniqid(self::TESTING_PREFIX);

        $snap = $client->createSnapshot($snapName, $sub);
        self::$deletionQueue->add($snap);

        $this->assertInstanceOf(Snapshot::class, $snap);

        $backoff = new ExponentialBackoff(8);
        $hasFoundSub = $backoff->execute(function () use ($client, $snapName) {
            $snaps = $client->snapshots();
            $filtered = array_filter(iterator_to_array($snaps), function ($snap) use ($snapName) {
                return strpos($snap->name(), $snapName) !== false;
            });

            if (count($filtered) === 1) {
                return true;
            }

            throw new \Exception('Items not found in the allotted number of attempts.');
        });

<<<<<<< HEAD
=======
        $this->assertTrue($hasFoundSub);

>>>>>>> 45d0cee0
        $sub->seekToSnapshot($client->snapshot($snapName));

        $sub->seekToTime($client->timestamp(new \DateTime));
    }

    private function assertSubsFound($class, $expectedSubs)
    {
        $backoff = new ExponentialBackoff(8);
        $hasFoundSubs = $backoff->execute(function () use ($class, $expectedSubs) {
            $foundSubs = [];
            $subs = $class->subscriptions();

            foreach ($subs as $sub) {
                $nameParts = explode('/', $sub->name());
                $sName = end($nameParts);
                foreach ($expectedSubs as $key => $expectedSub) {
                    if ($sName === $expectedSub) {
                        $foundSubs[$key] = $sName;
                    }
                }
            }

            if (sort($foundSubs) === sort($expectedSubs)) {
                return true;
            }

            throw new \Exception('Items not found in the allotted number of attempts.');
        });

        $this->assertTrue($hasFoundSubs);
    }
}<|MERGE_RESOLUTION|>--- conflicted
+++ resolved
@@ -18,10 +18,7 @@
 namespace Google\Cloud\Tests\System\PubSub;
 
 use Google\Cloud\PubSub\Snapshot;
-<<<<<<< HEAD
-=======
 use Google\Cloud\Core\ExponentialBackoff;
->>>>>>> 45d0cee0
 
 /**
  * @group pubsub
@@ -99,11 +96,8 @@
             throw new \Exception('Items not found in the allotted number of attempts.');
         });
 
-<<<<<<< HEAD
-=======
         $this->assertTrue($hasFoundSub);
 
->>>>>>> 45d0cee0
         $sub->seekToSnapshot($client->snapshot($snapName));
 
         $sub->seekToTime($client->timestamp(new \DateTime));
