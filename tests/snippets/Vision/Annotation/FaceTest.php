--- conflicted
+++ resolved
@@ -235,78 +235,6 @@
         $this->assertEquals($this->faceData['headwearLikelihood'], $res->output());
     }
 
-<<<<<<< HEAD
-    public function testIsJoyful()
-    {
-        $snippet = $this->snippetFromMethod(Face::class, 'isJoyful');
-        $snippet->addLocal('face', $this->face);
-
-        $res = $snippet->invoke();
-        $this->assertEquals('Face is Joyful', $res->output());
-    }
-
-    public function testIsSorrowful()
-    {
-        $snippet = $this->snippetFromMethod(Face::class, 'isSorrowful');
-        $snippet->addLocal('face', $this->face);
-
-        $res = $snippet->invoke();
-        $this->assertEquals('Face is Sorrowful', $res->output());
-    }
-
-    public function testIsAngry()
-    {
-        $snippet = $this->snippetFromMethod(Face::class, 'isAngry');
-        $snippet->addLocal('face', $this->face);
-
-        $res = $snippet->invoke();
-        $this->assertEquals('Face is Angry', $res->output());
-    }
-
-    public function testIsSurprised()
-    {
-        $snippet = $this->snippetFromMethod(Face::class, 'isSurprised');
-        $snippet->addLocal('face', $this->face);
-
-        $res = $snippet->invoke();
-        $this->assertEquals('Face is Surprised', $res->output());
-    }
-
-    public function testIsUnderExposed()
-    {
-        $snippet = $this->snippetFromMethod(Face::class, 'isUnderExposed');
-        $snippet->addLocal('face', $this->face);
-
-        $res = $snippet->invoke();
-        $this->assertEquals('Face is Under Exposed', $res->output());
-    }
-
-    public function testIsBlurred()
-    {
-        $snippet = $this->snippetFromMethod(Face::class, 'isBlurred');
-        $snippet->addLocal('face', $this->face);
-
-        $res = $snippet->invoke();
-        $this->assertEquals('Face is Blurred', $res->output());
-    }
-
-    public function testHasHeadwear()
-    {
-        $snippet = $this->snippetFromMethod(Face::class, 'hasHeadwear');
-        $snippet->addLocal('face', $this->face);
-
-        $res = $snippet->invoke();
-        $this->assertEquals('Face has Headwear', $res->output());
-    }
-
-    public function testInfo()
-    {
-        $snippet = $this->snippetFromMagicMethod(Face::class, 'info');
-        $snippet->addLocal('face', $this->face);
-
-        $res = $snippet->invoke('info');
-        $this->assertEquals($this->faceData, $res->returnVal());
-=======
     /**
      * @dataProvider boolTests
      */
@@ -330,6 +258,5 @@
             ['isBlurred', 'Face is Blurred'],
             ['hasHeadwear', 'Face has Headwear']
         ];
->>>>>>> 85faa54c
     }
 }