<?php
/**
 * Copyright 2017 Google Inc.
 *
 * Licensed under the Apache License, Version 2.0 (the "License");
 * you may not use this file except in compliance with the License.
 * You may obtain a copy of the License at
 *
 *     http://www.apache.org/licenses/LICENSE-2.0
 *
 * Unless required by applicable law or agreed to in writing, software
 * distributed under the License is distributed on an "AS IS" BASIS,
 * WITHOUT WARRANTIES OR CONDITIONS OF ANY KIND, either express or implied.
 * See the License for the specific language governing permissions and
 * limitations under the License.
 */

namespace Google\Cloud\Tests\Snippets\Debugger;

use Google\Cloud\Dev\Snippet\SnippetTestCase;
use Google\Cloud\Debugger\Breakpoint;
use Google\Cloud\Debugger\SourceLocation;
use Google\Cloud\Debugger\StackFrame;
use Google\Cloud\Debugger\VariableTable;

/**
 * @group debugger
 */
class BreakpointTest extends SnippetTestCase
{
    public function testClass()
    {
        $snippet = $this->snippetFromClass(Breakpoint::class);
        $res = $snippet->invoke('breakpoint');
        $this->assertInstanceOf(Breakpoint::class, $res->returnVal());
    }

    public function testId()
    {
        $breakpoint = new Breakpoint(['id' => 'breakpoint1']);
        $snippet = $this->snippetFromMethod(Breakpoint::class, 'id');
        $snippet->addLocal('breakpoint', $breakpoint);

        $res = $snippet->invoke('breakpoint');
        $this->assertEquals('breakpoint1', $res->output());
    }

    public function testAction()
    {
        $breakpoint = new Breakpoint(['id' => 'breakpoint1']);
        $snippet = $this->snippetFromMethod(Breakpoint::class, 'action');
        $snippet->addLocal('breakpoint', $breakpoint);

        $res = $snippet->invoke('breakpoint');
        $this->assertEquals(Breakpoint::ACTION_CAPTURE, $res->output());
    }

    public function testLocation()
    {
        $breakpoint = new Breakpoint(['id' => 'breakpoint1', 'location' => ['path' => '/path', 'line' => 10]]);
        $snippet = $this->snippetFromMethod(Breakpoint::class, 'location');
        $snippet->addLocal('breakpoint', $breakpoint);

        $res = $snippet->invoke('location');
        $this->assertInstanceOf(SourceLocation::class, $res->returnVal());
    }

    public function testCondition()
    {
        $breakpoint = new Breakpoint(['condition' => '1 == 2']);
        $snippet = $this->snippetFromMethod(Breakpoint::class, 'condition');
        $snippet->addLocal('breakpoint', $breakpoint);

        $res = $snippet->invoke('breakpoint');
        $this->assertEquals('1 == 2', $res->output());
    }

    public function testLogLevel()
    {
        $breakpoint = new Breakpoint(['id' => 'breakpoint1']);
        $snippet = $this->snippetFromMethod(Breakpoint::class, 'logLevel');
        $snippet->addLocal('breakpoint', $breakpoint);

        $res = $snippet->invoke('breakpoint');
        $this->assertEquals(Breakpoint::LOG_LEVEL_INFO, $res->output());
    }

    public function testLogMessageFormat()
    {
        $breakpoint = new Breakpoint(['logMessageFormat' => 'message format']);
        $snippet = $this->snippetFromMethod(Breakpoint::class, 'logMessageFormat');
        $snippet->addLocal('breakpoint', $breakpoint);

        $res = $snippet->invoke('breakpoint');
        $this->assertEquals('message format', $res->output());
    }

    public function testExpressions()
    {
        $breakpoint = new Breakpoint(['expressions' => ['2 + 3']]);
        $snippet = $this->snippetFromMethod(Breakpoint::class, 'expressions');
        $snippet->addLocal('breakpoint', $breakpoint);

        $res = $snippet->invoke('expressions');
        $this->assertEquals(['2 + 3'], $res->returnVal());
    }

    public function testStackFrames()
    {
        $breakpoint = new Breakpoint(['id' => 'breakpoint1']);
        $snippet = $this->snippetFromMethod(Breakpoint::class, 'stackFrames');
        $snippet->addLocal('breakpoint', $breakpoint);

        $res = $snippet->invoke('stackFrames');
        $this->assertEquals([], $res->returnVal());
    }

    public function testVariableTable()
    {
        $breakpoint = new Breakpoint(['id' => 'breakpoint1']);
        $snippet = $this->snippetFromMethod(Breakpoint::class, 'variableTable');
        $snippet->addLocal('breakpoint', $breakpoint);

        $res = $snippet->invoke('variableTable');
        $this->assertInstanceOf(VariableTable::class, $res->returnVal());
    }

    public function testFinalize()
    {
        $breakpoint = new Breakpoint(['id' => 'breakpoint1']);
        $snippet = $this->snippetFromMethod(Breakpoint::class, 'finalize');
        $snippet->addLocal('breakpoint', $breakpoint);

        $res = $snippet->invoke('breakpoint');
        $this->assertInstanceOf(Breakpoint::class, $res->returnVal());
    }

    public function testAddStackFrames()
    {
        $breakpoint = new Breakpoint(['id' => 'breakpoint1']);
        $snippet = $this->snippetFromMethod(Breakpoint::class, 'addStackFrames');
        $snippet->addLocal('breakpoint', $breakpoint);

        $stackFrames = $snippet->invoke('stackFrames')->returnVal();
        $this->assertCount(1, $stackFrames);
        foreach ($stackFrames as $stackFrame) {
            $this->assertInstanceOf(StackFrame::class, $stackFrame);
        }
    }

    public function testAddStackFrame()
    {
        $breakpoint = new Breakpoint(['id' => 'breakpoint1']);
        $snippet = $this->snippetFromMethod(Breakpoint::class, 'addStackFrame');
        $snippet->addLocal('breakpoint', $breakpoint);

        $res = $snippet->invoke('stackFrames');
        $stackFrames = $res->returnVal();
        $this->assertCount(1, $stackFrames);
        foreach ($stackFrames as $stackFrame) {
            $this->assertInstanceOf(StackFrame::class, $stackFrame);
        }
    }

    public function testAddEvaluatedExpressions()
    {
        $breakpoint = new Breakpoint(['id' => 'breakpoint1']);
        $snippet = $this->snippetFromMethod(Breakpoint::class, 'addEvaluatedExpressions');
        $snippet->addLocal('breakpoint', $breakpoint);

        $res = $snippet->invoke('breakpoint');
        $this->assertInstanceOf(Breakpoint::class, $res->returnVal());
    }

    public function testValidate()
    {
        $breakpoint = new Breakpoint(['id' => 'breakpoint1']);
        $snippet = $this->snippetFromMethod(Breakpoint::class, 'validate');
        $snippet->addLocal('breakpoint', $breakpoint);

        $res = $snippet->invoke('valid');
    }

<<<<<<< HEAD
    public function testInfo()
    {
        $breakpoint = new Breakpoint(['id' => 'breakpoint1']);
        $snippet = $this->snippetFromMethod(Breakpoint::class, 'info');
        $snippet->addLocal('breakpoint', $breakpoint);
        $res = $snippet->invoke('info');
        $info = $res->returnVal();
        $this->assertEquals('breakpoint1', $info['id']);
=======
    public function testResolveLocation()
    {
        $breakpoint = new Breakpoint([
            'location' => [
                'path' => __FILE__,
                'line' => 1
            ]
        ]);
        $snippet = $this->snippetFromMethod(Breakpoint::class, 'resolveLocation');
        $snippet->addLocal('breakpoint', $breakpoint);

        $res = $snippet->invoke('found');
        $this->assertTrue($res->returnVal());
>>>>>>> 5515847e
    }
}<|MERGE_RESOLUTION|>--- conflicted
+++ resolved
@@ -181,7 +181,6 @@
         $res = $snippet->invoke('valid');
     }
 
-<<<<<<< HEAD
     public function testInfo()
     {
         $breakpoint = new Breakpoint(['id' => 'breakpoint1']);
@@ -190,7 +189,8 @@
         $res = $snippet->invoke('info');
         $info = $res->returnVal();
         $this->assertEquals('breakpoint1', $info['id']);
-=======
+    }
+
     public function testResolveLocation()
     {
         $breakpoint = new Breakpoint([
@@ -204,6 +204,5 @@
 
         $res = $snippet->invoke('found');
         $this->assertTrue($res->returnVal());
->>>>>>> 5515847e
     }
 }