--- conflicted
+++ resolved
@@ -73,13 +73,8 @@
             return preg_match('/[a-z0-9]{32}/', $options['uniquifier']);
         }))->willReturn($this->debuggee->reveal())->shouldBeCalled();
 
-<<<<<<< HEAD
         $daemon = new Daemon([
-=======
-        $root = implode(DIRECTORY_SEPARATOR, [__DIR__, 'data']);
-        $daemon = new Daemon($root, [
-            'client' => $this->client->reveal(),
->>>>>>> 5515847e
+            'sourceRoot' => implode(DIRECTORY_SEPARATOR, [__DIR__, 'data']),
             'storage' => $this->storage->reveal()
         ]);
         $daemon->run($this->client->reveal());
